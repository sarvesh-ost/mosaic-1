pragma solidity ^0.5.0;

// Copyright 2019 OpenST Ltd.
//
// Licensed under the Apache License, Version 2.0 (the "License");
// you may not use this file except in compliance with the License.
// You may obtain a copy of the License at
//
//    http://www.apache.org/licenses/LICENSE-2.0
//
// Unless required by applicable law or agreed to in writing, software
// distributed under the License is distributed on an "AS IS" BASIS,
// WITHOUT WARRANTIES OR CONDITIONS OF ANY KIND, either express or implied.
// See the License for the specific language governing permissions and
// limitations under the License.

import "../../committee/Committee.sol";
import "../../consensus/ConsensusI.sol";

contract CommitteeMockConsensus is ConsensusI {

    /* Storage */

    /** Precommits under consideration of committees. */
    mapping(address /* committee */ => bytes32 /* commit */) public decisions;


    /* External Functions */

    function registerCommitteeDecision(
        bytes20 /* _chainId */,
        bytes32 _committeeDecision
    )
        external
    {
        require(
            decisions[msg.sender] == bytes32(0),
            "Committee's decision has been registered."
        );

        decisions[msg.sender] = _committeeDecision;
    }

    function reputation()
        external
        view
        returns (ReputationI)
    {
    }

    function coreValidatorThresholds()
        external
        view
        returns (uint256, uint256)
    {
    }

    function precommitMetablock(
        bytes20 /* _chainId */,
        bytes32 /* _proposal */
    )
        external
    {
    }

    function newMetaChain(
<<<<<<< HEAD
        address /* _anchor */,
        uint256 /* _epochLength */,
        bytes32 /* _rootBlockHash */,
        uint256 /* _rootBlockHeight */
=======
        address _anchor,
        uint256 _epochLength,
        uint256 _rootBlockHeight
>>>>>>> 83400d63
    )
        external
    {
    }

    function enterCommittee(
        address _committee,
        address _validator,
        address _furtherMember
    )
        external
    {
        Committee(_committee).enterCommittee(
            _validator,
            _furtherMember
        );
    }
}<|MERGE_RESOLUTION|>--- conflicted
+++ resolved
@@ -64,16 +64,9 @@
     }
 
     function newMetaChain(
-<<<<<<< HEAD
         address /* _anchor */,
         uint256 /* _epochLength */,
-        bytes32 /* _rootBlockHash */,
         uint256 /* _rootBlockHeight */
-=======
-        address _anchor,
-        uint256 _epochLength,
-        uint256 _rootBlockHeight
->>>>>>> 83400d63
     )
         external
     {
