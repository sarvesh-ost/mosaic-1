--- conflicted
+++ resolved
@@ -25,19 +25,12 @@
     /** @notice Function to get the domain separator. */
     function domainSeparator() external returns (bytes32);
 
-<<<<<<< HEAD
+    /**  @notice epochLength() function returns the epoch length. */
     function epochLength() external returns (uint256);
 
-    /**
-     * @notice Function to return the metablock height, block number
-     *         and block hash of the finalized checkpoint.
-     */
-    function latestFinalizedBlock()
-        external
-        view
-        returns (
-            uint256 metablockHeight_,
-=======
+    /**  @notice dynasty() function returns the latest dynasty. */
+    function dynasty() external returns (uint256);
+
     /**
      * @notice Function to return block number
      *         and block hash of the finalized checkpoint.
@@ -46,18 +39,7 @@
         external
         view
         returns (
->>>>>>> c55423ec
             uint256 blockNumber_,
             bytes32 blockHash_
         );
-
-<<<<<<< HEAD
-    function domainSeparators(bytes32 _metachainId) external returns (bytes32);
-=======
-    /**  @notice epochLength() function returns the epoch length. */
-    function epochLength() external returns (uint256);
-
-    /**  @notice dynasty() function returns the latest dynasty. */
-    function dynasty() external returns (uint256);
->>>>>>> c55423ec
 }