pragma solidity >=0.5.0 <0.6.0;

// Copyright 2020 OpenST Ltd.
//
// Licensed under the Apache License, Version 2.0 (the "License");
// you may not use this file except in compliance with the License.
// You may obtain a copy of the License at
//
//    http://www.apache.org/licenses/LICENSE-2.0
//
// Unless required by applicable law or agreed to in writing, software
// distributed under the License is distributed on an "AS IS" BASIS,
// WITHOUT WARRANTIES OR CONDITIONS OF ANY KIND, either express or implied.
// See the License for the specific language governing permissions and
// limitations under the License.

/**
 * @title Protocore Interface
 */
interface ProtocoreI {

    /** @notice setup() function initializes the protocore contract. */
    function setup() external returns (bytes32, uint256);

    /** @notice Function to get the domain separator. */
    function domainSeparator() external returns (bytes32);

<<<<<<< HEAD
    /**  @notice epochLength() function returns the epoch length. */
    function epochLength() external returns (uint256);

    /**  @notice dynasty() function returns the latest dynasty. */
    function dynasty() external returns (uint256);

    /**
     * @notice Function to return block number
     *         and block hash of the finalized checkpoint.
     */
    function latestFinalizedCheckpoint()
        external
        view
        returns (
            uint256 blockNumber_,
            bytes32 blockHash_
        );

=======
>>>>>>> 154c49e5
    function openKernelHeight()
        external
        returns (uint256);

    function openKernel(
        uint256 _kernelHeight,
        bytes32 _kernelHash
    )
        external;
}<|MERGE_RESOLUTION|>--- conflicted
+++ resolved
@@ -25,27 +25,9 @@
     /** @notice Function to get the domain separator. */
     function domainSeparator() external returns (bytes32);
 
-<<<<<<< HEAD
     /**  @notice epochLength() function returns the epoch length. */
     function epochLength() external returns (uint256);
 
-    /**  @notice dynasty() function returns the latest dynasty. */
-    function dynasty() external returns (uint256);
-
-    /**
-     * @notice Function to return block number
-     *         and block hash of the finalized checkpoint.
-     */
-    function latestFinalizedCheckpoint()
-        external
-        view
-        returns (
-            uint256 blockNumber_,
-            bytes32 blockHash_
-        );
-
-=======
->>>>>>> 154c49e5
     function openKernelHeight()
         external
         returns (uint256);
