pragma solidity >=0.5.0 <0.6.0;

// Copyright 2020 OpenST Ltd.
//
// Licensed under the Apache License, Version 2.0 (the "License");
// you may not use this file except in compliance with the License.
// You may obtain a copy of the License at
//
//    http://www.apache.org/licenses/LICENSE-2.0
//
// Unless required by applicable law or agreed to in writing, software
// distributed under the License is distributed on an "AS IS" BASIS,
// WITHOUT WARRANTIES OR CONDITIONS OF ANY KIND, either express or implied.
// See the License for the specific language governing permissions and
// limitations under the License.

/**
 * @title Protocore Interface
 */
interface ProtocoreI {

    /** @notice setup() function initializes the protocore contract. */
    function setup() external;

    /** @notice Function to get the domain separator. */
    function domainSeparator() external returns (bytes32);

    /**
     * @notice Function to return block number
     *         and block hash of the finalized checkpoint.
     */
    function latestFinalizedCheckpoint()
        external
        view
        returns (
            uint256 blockNumber_,
            bytes32 blockHash_
        );

    /**
<<<<<<< HEAD
     * @notice Function to get the current dynasty.
     */
     function currentDynasty() external view returns (uint256);
=======
     * @notice function to get the dynasty.
     */
    function dynasty() external returns (uint256);
>>>>>>> ff795530
}<|MERGE_RESOLUTION|>--- conflicted
+++ resolved
@@ -38,13 +38,7 @@
         );
 
     /**
-<<<<<<< HEAD
-     * @notice Function to get the current dynasty.
-     */
-     function currentDynasty() external view returns (uint256);
-=======
      * @notice function to get the dynasty.
      */
     function dynasty() external returns (uint256);
->>>>>>> ff795530
 }