pragma solidity >=0.5.0 <0.6.0;

// Copyright 2020 OpenST Ltd.
//
// Licensed under the Apache License, Version 2.0 (the "License");
// you may not use this file except in compliance with the License.
// You may obtain a copy of the License at
//
//    http://www.apache.org/licenses/LICENSE-2.0
//
// Unless required by applicable law or agreed to in writing, software
// distributed under the License is distributed on an "AS IS" BASIS,
// WITHOUT WARRANTIES OR CONDITIONS OF ANY KIND, either express or implied.
// See the License for the specific language governing permissions and
// limitations under the License.

import "openzeppelin-solidity/contracts/math/SafeMath.sol";

import "../consensus/CoconsensusModule.sol";
import "../validator/ForwardValidatorSetAbstract.sol";
import "../validator/ValidatorSet.sol";
import "../version/MosaicVersion.sol";
import "../kernel/Kernel.sol";

/**
 * @title Protocore abstract contract acting as a base contract for
 *        OriginProtocore and SelfProtocore contracts.
 */
<<<<<<< HEAD
contract Protocore is MosaicVersion, CoconsensusModule, Kernel {
=======
contract Protocore is MosaicVersion, CoconsensusModule, ForwardValidatorSetAbstract {
>>>>>>> 317e3e67

    /* Usings */

    using SafeMath for uint256;


    /* Enums */

    enum CheckpointFinalisationStatus {
        Undefined,
        Registered,
        Justified,
        Finalised
    }


    /* Events */

    event KernelOpened(uint256 kernelHeight, bytes32 kernelHash);

    event VoteRegistered(
        bytes32 voteMessageHash,
        uint256 height,
        bytes32 r,
        bytes32 s,
        uint8 v
    );

    event LinkUpvoted(
        bytes32 voteMessageHash,
        CheckpointFinalisationStatus targetFinalisationStatus
    );


    /* Structs */

    struct Link {
        bytes32 parentVoteMessageHash;
        bytes32 targetBlockHash;
        uint256 targetBlockNumber;
        bytes32 sourceTransitionHash;
        uint256 proposedMetablockHeight;
        mapping(uint256 /* height */ => uint256 /* FVS vote count */) fvsVoteCount;
        CheckpointFinalisationStatus targetFinalisation;
    }


    /* Constants */

    /** Defines a super-majority fraction used for reaching consensus. */
    uint256 public constant CORE_SUPER_MAJORITY_NUMERATOR = uint256(2);
    uint256 public constant CORE_SUPER_MAJORITY_DENOMINATOR = uint256(3);

    /** Sentinel pointer for marking end of linked-list of validators */
    address public constant SENTINEL_VALIDATORS = address(0x1);

    /** EIP-712 type hash for a Vote Message */
    bytes32 public constant VOTE_MESSAGE_TYPEHASH = keccak256(
        "VoteMessage(bytes32 transitionHash,bytes32 sourceBlockHash,bytes32 targetBlockHash,uint256 sourceBlockNumber,uint256 targetBlockNumber)"
    );


    /* Storage */

    /** Metachain id of the metablockchain. */
    bytes32 public metachainId;

    /** Epoch length */
    uint256 public epochLength;

    /** Vote message hash of the latest finalized link */
    bytes32 public latestFinalizedVoteMessageHash;

    /** EIP-712 domain separator. */
    bytes32 public domainSeparator;

    uint256 public openKernelHeight;
    bytes32 public openKernelHash;

    mapping(uint256 /* metablock height */ => uint256 /* Quorum */) public fvsQuorums;

    mapping(bytes32 /* vote message hash */ => Link) public links;

    mapping(bytes32 /* vote message hash */ =>
        mapping(uint256 /* metablock height */ =>
            mapping(address => address) /* validators linked list */
        )
    ) public fvsVotes;

    /** Current dynasty */
    uint256 public dynasty;


    /* Special Functions */

    /**
     * @notice setupProtocore() function initializes the current contract.
     *         The function will be called by inherited contracts.
     *
     * @param _metachainId Metachain Id.
     * @param _domainSeparator Domain separator.
     * @param _epochLength Epoch length.
     * @param _dynasty Dynasty number.
     * @param _metablockHeight Metablock height.
     * @param _genesisParentVoteMessageHash Parent vote message hash for the genesis link.
     * @param _genesisSourceTransitionHash Source transition hash for the genesis link.
     * @param _genesisSourceBlockHash Source blockhash for the genesis link.
     * @param _genesisSourceBlockNumber Source block number for the genesis link.
     * @param _genesisTargetBlockHash Target blockhash for the genesis link.
     * @param _genesisTargetBlockNumber Target block number for the genesis link.
     *
     * \pre `_metachainId` is not 0.
     * \pre `_domainSeparator` is not 0.
     * \pre `_epochLength` is not 0.
     * \pre `_genesisSourceBlockNumber` must be multiple of `_epochLength`.
     * \pre `_genesisTargetBlockNumber` must be multiple of `_epochLength`.
     * \pre `_genesisTargetBlockHash` must not be 0.
     * \pre `_genesisTargetBlockNumber` must be greater than or equal to `_genesisSourceBlockNumber`.
     *
     * \post Sets `dynasty` to the given value.
     * \post Sets `domainSeparator` to the given value.
     * \post Sets `epochLength` to the given value.
     * \post Sets `metachainId` to the given value.
     * \post Sets genesis link.
     */
    function setupProtocore(
        bytes32 _metachainId,
        bytes32 _domainSeparator,
        uint256 _epochLength,
        uint256 _dynasty,
        uint256 _metablockHeight,
        bytes32 _genesisParentVoteMessageHash,
        bytes32 _genesisSourceTransitionHash,
        bytes32 _genesisSourceBlockHash,
        uint256 _genesisSourceBlockNumber,
        bytes32 _genesisTargetBlockHash,
        uint256 _genesisTargetBlockNumber
    )
        internal
    {
        require(
            metachainId == bytes32(0),
            "Contract is already initialized."
        );
        require(
            _epochLength != 0,
            "Epoch length is 0."
        );
        require(
            _domainSeparator != bytes32(0),
            "Domain separator must not be null."
        );
        require(
            _genesisSourceBlockNumber % _epochLength == 0,
            "Genesis source block number must be multiple of epoch length."
        );
        require(
            _genesisTargetBlockNumber % _epochLength == 0,
            "Genesis target block number must be multiple of epoch length."
        );
        require(
            _genesisTargetBlockHash != bytes32(0),
            "Genesis target block hash must not be null."
        );
        require(
            _genesisTargetBlockNumber >= _genesisSourceBlockNumber,
            "Genesis target block number is less than genesis source block number."
        );

        metachainId = _metachainId;

        domainSeparator = _domainSeparator;

        epochLength = _epochLength;

        dynasty = _dynasty;

        // Generate the genesis vote message hash.
        bytes32 genesisVoteMessageHash = hashVoteMessage(
            _genesisSourceTransitionHash,
            _genesisSourceBlockHash,
            _genesisTargetBlockHash,
            _genesisSourceBlockNumber,
            _genesisTargetBlockNumber
        );

        // Store the genesis link.
        Link storage genesisLink = links[genesisVoteMessageHash];
        genesisLink.parentVoteMessageHash = _genesisParentVoteMessageHash;
        genesisLink.targetBlockHash = _genesisTargetBlockHash;
        genesisLink.targetBlockNumber = _genesisTargetBlockNumber;
        genesisLink.sourceTransitionHash = _genesisSourceTransitionHash;
        genesisLink.proposedMetablockHeight = _metablockHeight;
        genesisLink.targetFinalisation = CheckpointFinalisationStatus.Finalised;

        latestFinalizedVoteMessageHash = genesisVoteMessageHash;
    }


    /* External Functions */

    /**
     * @notice openKernel() function marks the specified kernel
     *         as opened.
     *
     * @param _kernelHeight New kernel height.
     * @param _kernelHash New kernel hash.
     *
     * \pre Only coconsensus can call.
     * \pre `_kernelHeight` is plus one of the current kernel height of
     *      the protocore.
     * \pre `_kernelHash` is not 0.
     *
     * \post Increments open kernel height.
     * \post Updates stored open kernel hash.
     * \post Updates forward validator set quorum for the newly opened metablock height.
     */
    function openKernel(
        uint256 _kernelHeight,
        bytes32 _kernelHash
    )
        external
        onlyCoconsensus
    {
        require(
            _kernelHeight == openKernelHeight.add(1),
            "The given kernel height should be plus 1 of the current one."
        );

        require(_kernelHash != bytes32(0), "The given kernel hash is 0.");

        openKernelHeight = _kernelHeight;
        openKernelHash = _kernelHash;

        fvsQuorums[openKernelHeight] = calculateQuorum(
            forwardValidatorCount(openKernelHeight)
        );

        emit KernelOpened(openKernelHeight, openKernelHash);
    }

    /**
     * @notice Function to return the block number
     *         and block hash of the finalized checkpoint.
     */
    function latestFinalizedCheckpoint()
        external
        view
        returns (
            uint256 blockNumber_,
            bytes32 blockHash_
        )
    {
        // Get the latest finalized link.
        Link storage finalizedLink = links[latestFinalizedVoteMessageHash];

        blockNumber_ = finalizedLink.targetBlockNumber;
        blockHash_ = finalizedLink.targetBlockHash;
    }

    /** Internal Functions */

    /**
     * @notice proposeLinkInternal() function proposes a valid link to be
     *         voted later by active validators.
     *
     * \pre `parentVoteMessageHash` is not 0.
     * \pre `parentVoteMessageHash` refers to an already proposed link which
     *      `targetFinalisation` is at least justified.
     * \pre `targetBlockHash` is not 0
     * \pre `targetBlockNumber` is a multiple of the epoch length.
     * \pre `targetBlockNumber` is bigger than a targetBlockNumber pointed
     *      by `_parentVoteMessageHash` link.
     * \pre A vote message hash (calculated with input params) does not exist.
     *
     * \post The link is saved in `links` mapping with currently
     *       open kernel/metablock height as `proposedMetablockHeight`.
     * \post `targetFinalisation` is set to 'Registered'.
     * \post forwardVoteCount -s set to 0.
     */
    function proposeLinkInternal(
        bytes32 _parentVoteMessageHash,
        bytes32 _sourceTransitionHash,
        bytes32 _targetBlockHash,
        uint256 _targetBlockNumber
    )
        internal
    {
        require(
            _parentVoteMessageHash != bytes32(0),
            "Parent vote message hash is 0."
        );

        require(
            _targetBlockHash != bytes32(0),
            "Target block hash of the proposed link is 0."
        );

        require(
            _targetBlockNumber % epochLength == 0,
            "Target block number of the link should be multiple of the epoch length."
        );

        Link storage parentLink = links[_parentVoteMessageHash];

        require(
            parentLink.targetFinalisation >=
                CheckpointFinalisationStatus.Justified,
            "Parent link's target finalisation status should be at least justified."
        );

        require(
            _targetBlockNumber > parentLink.targetBlockNumber,
            "Target block number of the proposed link should be bigger than parent one."
        );

        bytes32 voteMessageHash = hashVoteMessage(
            _sourceTransitionHash,
            parentLink.targetBlockHash,
            _targetBlockHash,
            parentLink.targetBlockNumber,
            _targetBlockNumber
        );

        require(
            links[voteMessageHash].targetBlockHash == bytes32(0),
            "The proposed link already exists."
        );

        Link storage proposedLink = links[voteMessageHash];
        proposedLink.parentVoteMessageHash = _parentVoteMessageHash;
        proposedLink.targetBlockHash = _targetBlockHash;
        proposedLink.targetBlockNumber = _targetBlockNumber;
        proposedLink.sourceTransitionHash = _sourceTransitionHash;
        proposedLink.proposedMetablockHeight = openKernelHeight;
        proposedLink.targetFinalisation = CheckpointFinalisationStatus.Registered;
    }

    /* Private Functions */

    /**
     * @notice registerVoteInternal() function registers a vote for a link
     *         specified by vote message hash.
     *         If a forward validator set for the open metablock height "H" and
     *         a forward validator set for the previous metablock height "H-1"
     *         reach quorum the target checkpoint of the link gets justified.
     *         In addition to the current link's target checkpoint
     *         justification, in case if the link is a finalisation link (a
     *         distance between its source and target checkpoints is exactly
     *         one epoch length) the source checkpoint of the link gets
     *         finalised.
     *         Function also reports to the Coconsensus contract about
     *         finalised source checkpoint of the link.
     *
     *         During a proposal of a link the open metablock height "H" is
     *         stored as a "proposedMetablockHeight" of the link. Validators
     *         register their votes to justify/finalise the link's checkpoints.
     *         Most links get justified/finalised before a new metablock is opened.
     *         However, it's inevitable that
     *         some links are not justified/finalised when a new metablock is opened.
     *         With a new metablock the validator set and quorum changes.
     *         As the change in validator set is stitched with the Forward Validator Set (FVS)
     *         of `H` and `H-1`; the vote count for the FVS(H) can be preserved,
     *         but the quorum is now for FVS(H+1) && FVS(H) when the new metablock is opened.
     *
     *         Validator votes that need to be counted for FVS(H+1) must be re-registered;
     *         double-counting for FVS(H) is accounted for in the implementation.
     *
     * \pre `_voteMessageHash` is not 0.
     * \pre A link mapping to the `_voteMessageHash` exists.
     * \pre A status of a target checkpoint of the given link is "Registered" or higher.
     * \pre The proposed metablock height of the link pointed by
     *      `_voteMessageHash` is equal to the open metablock height or
     *      open metablock height minus 1.
     * \pre The validator has not already voted for the current link at the
     *      current metablock height.
     *
     * \post If quorum reached then for the link pointed by `_voteMessageHash`
     *       targetFinalisation of the target checkpoint is set to justified.
     * \post If the link length is equal to the epoch length (finalisation link)
     *       then marks targetFinalisation of the link pointed by
     *       parentVoteMessageHash of the given link as finalised once quorum
     *       is reached.
     * \post Calls coconsensus if the source checkpoint of the link gets
     *       finalised.
     */
    function registerVoteInternal(
        bytes32 _voteMessageHash,
        bytes32 _r,
        bytes32 _s,
        uint8 _v
    )
        internal
    {
        require(
            _voteMessageHash != bytes32(0),
            "Vote message hash is 0."
        );

        Link storage link = links[_voteMessageHash];

        require(
            link.targetFinalisation >= CheckpointFinalisationStatus.Registered,
            "The given link status is at least reported."
        );

        require(
            link.proposedMetablockHeight.add(1) >= openKernelHeight,
            "Link height inclusion principle has surpassed."
        );

        address validator = ecrecover(_voteMessageHash, _v, _r, _s);

        require(
            validator != address(0),
            "Validator must not be null."
        );

        require(
            fvsVotes[_voteMessageHash][openKernelHeight][validator] == address(0),
            "Validator vote cannot be registered twice in FVS votes at the same height."
        );

        bool quorumReached = countVoteForForwardValidatorSets(_voteMessageHash, link, validator);
        insertForwardValidatorVote(_voteMessageHash, validator);

        emit VoteRegistered(_voteMessageHash, openKernelHeight, _r, _s, _v);

        if (quorumReached) {
            justifyLink(_voteMessageHash, link);
        }
    }


    /* Private Functions */

    /**
     * @notice calculateQuorum() function calculates quorum of the given
     *         count.
     *         The super majority numerator and dominator must be the same
     *         as in the corresponding core.
     */
    function calculateQuorum(uint256 _count)
        private
        pure
        returns (uint256 quorum_)
    {
        quorum_ = _count
            .mul(CORE_SUPER_MAJORITY_NUMERATOR)
            .div(CORE_SUPER_MAJORITY_DENOMINATOR);
    }

    function countVoteForForwardValidatorSets(
        bytes32 _voteMessageHash,
        Link storage _link,
        address _validator
    )
        private
        returns (bool quorumReached_)
    {
        if (canVoteInForwardValidatorSet(
            _voteMessageHash,
            openKernelHeight,
            _validator)) {
            _link.fvsVoteCount[openKernelHeight] = _link.fvsVoteCount[openKernelHeight].add(1);
        }
        bool quorumForwardValidatorSet = _link.fvsVoteCount[openKernelHeight] >= fvsQuorums[openKernelHeight];

        bool quorumRearValidatorSet = true;
        if (openKernelHeight > uint256(0)) {
            uint256 previousHeight = openKernelHeight.sub(1);
            if (canVoteInForwardValidatorSet(
                _voteMessageHash,
                previousHeight,
                _validator)) {
                _link.fvsVoteCount[previousHeight] = _link.fvsVoteCount[previousHeight].add(1);
            }

            quorumRearValidatorSet = _link.fvsVoteCount[previousHeight] >= fvsQuorums[previousHeight];
        }

        quorumReached_ = (quorumForwardValidatorSet && quorumRearValidatorSet);
    }

    function canVoteInForwardValidatorSet(
        bytes32 _voteMessageHash,
        uint256 _fvsHeight,
        address _validator
    )
        private
        view
        returns (bool)
    {
        bool hasNotVoted = (fvsVotes[_voteMessageHash][_fvsHeight][_validator] == address(0));
        bool inFvs = inForwardValidatorSet(
            _validator,
            _fvsHeight
        );
        return (hasNotVoted && inFvs);
    }

    function insertForwardValidatorVote(
        bytes32 _voteMessageHash,
        address _validator
    )
        private
    {
        assert(fvsVotes[_voteMessageHash][openKernelHeight][_validator] == address(0));
        address lastValidator = fvsVotes[_voteMessageHash][openKernelHeight][SENTINEL_VALIDATORS];
        // lazy-initialise linked list for forward validator set votes
        if (lastValidator == address(0)) {
            fvsVotes[_voteMessageHash][openKernelHeight][SENTINEL_VALIDATORS] = SENTINEL_VALIDATORS;
            lastValidator = SENTINEL_VALIDATORS;
        }

        fvsVotes[_voteMessageHash][openKernelHeight][_validator] = lastValidator;
        fvsVotes[_voteMessageHash][openKernelHeight][SENTINEL_VALIDATORS] = _validator;
    }

    /**
     * @notice justifyLink() function justifies the target checkpoint of the
     *         given link, finalises the source checkpoint of the given link if
     *         it is a finalisation link, and reports coconsensus about the
     *         finalisation of the checkpint (if applicable). Only executes once
     *         when link goes from Registered to Justified.
     *
     * @dev Function assumes correctness of the link and the fact that
     *      quorum has reached.
     */
    function justifyLink(
        bytes32 _voteMessageHash,
        Link storage _link
    )
        private
    {
        if (_link.targetFinalisation == CheckpointFinalisationStatus.Registered) {
            _link.targetFinalisation = CheckpointFinalisationStatus.Justified;
            emit LinkUpvoted(
                _voteMessageHash,
                CheckpointFinalisationStatus.Justified
            );

            Link storage parentLink = links[_link.parentVoteMessageHash];

            if (_link.targetBlockNumber.sub(parentLink.targetBlockNumber) == epochLength) {
                assert(parentLink.targetFinalisation >= CheckpointFinalisationStatus.Justified);
                parentLink.targetFinalisation = CheckpointFinalisationStatus.Finalised;
                emit LinkUpvoted(
                    _link.parentVoteMessageHash,
                    CheckpointFinalisationStatus.Finalised
                );

                getCoconsensus().finaliseCheckpoint(
                    metachainId,
                    parentLink.targetBlockNumber,
                    parentLink.targetBlockHash
                );
            }
        }
    }

    /**
     * @notice Takes vote message parameters and returns the typed vote
     *         message hash.
     *
     * @param _transitionHash Transition hash.
     * @param _sourceBlockHash Blockhash of source chain.
     * @param _targetBlockHash Blockhash of target chain.
     * @param _sourceBlockNumber Block number at source.
     * @param _targetBlockNumber Block number at target.
     */
    function hashVoteMessage(
        bytes32 _transitionHash,
        bytes32 _sourceBlockHash,
        bytes32 _targetBlockHash,
        uint256 _sourceBlockNumber,
        uint256 _targetBlockNumber
    )
        private
        view
        returns (bytes32 voteMessageHash_)
    {
        bytes32 typedVoteMessageHash = keccak256(
            abi.encode(
                VOTE_MESSAGE_TYPEHASH,
                _transitionHash,
                _sourceBlockHash,
                _targetBlockHash,
                _sourceBlockNumber,
                _targetBlockNumber
            )
        );

        voteMessageHash_ = keccak256(
            abi.encodePacked(
                byte(0x19),
                byte(0x01),
                domainSeparator,
                typedVoteMessageHash
            )
        );
    }
}<|MERGE_RESOLUTION|>--- conflicted
+++ resolved
@@ -26,11 +26,7 @@
  * @title Protocore abstract contract acting as a base contract for
  *        OriginProtocore and SelfProtocore contracts.
  */
-<<<<<<< HEAD
-contract Protocore is MosaicVersion, CoconsensusModule, Kernel {
-=======
-contract Protocore is MosaicVersion, CoconsensusModule, ForwardValidatorSetAbstract {
->>>>>>> 317e3e67
+contract Protocore is MosaicVersion, CoconsensusModule, Kernel, ForwardValidatorSetAbstract {
 
     /* Usings */
 
