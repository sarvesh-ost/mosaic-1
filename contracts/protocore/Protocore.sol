--- conflicted
+++ resolved
@@ -245,16 +245,6 @@
     }
 
     /**
-<<<<<<< HEAD
-     * @notice Function to return the metablock height, block number
-     *         and block hash of the finalized checkpoint.
-     */
-    function latestFinalizedBlock()
-        external
-        view
-        returns (
-            uint256 metablockHeight_,
-=======
      * @notice Function to return the block number
      *         and block hash of the finalized checkpoint.
      */
@@ -262,7 +252,6 @@
         external
         view
         returns (
->>>>>>> c55423ec
             uint256 blockNumber_,
             bytes32 blockHash_
         )
@@ -270,10 +259,6 @@
         // Get the latest finalized link.
         Link storage finalizedLink = links[latestFinalizedVoteMessageHash];
 
-<<<<<<< HEAD
-        metablockHeight_ = finalizedLink.proposedMetablockHeight;
-=======
->>>>>>> c55423ec
         blockNumber_ = finalizedLink.targetBlockNumber;
         blockHash_ = finalizedLink.targetBlockHash;
     }
