--- conflicted
+++ resolved
@@ -324,18 +324,6 @@
      * Propose transition object and vote message from seal
      * for the open kernel.
      */
-<<<<<<< HEAD
-    function proposeMetablock(
-        bytes32 _kernelHash,
-        bytes32 _originObservation, // blockHash of ethereum block
-        uint256 _dynasty,
-        uint256 _accumulatedGas,
-        bytes32 _committeeLock,
-        bytes32 _source,
-        bytes32 _target,
-        uint256 _sourceBlockHeight,
-        uint256 _targetBlockHeight
-=======
     function proposeMetablock(  // Step 4
         bytes32 _kernelHash, //todo do we need?
         bytes32 _originObservation, // todo State root? answer -> Its a blockhash
@@ -346,7 +334,6 @@
         bytes32 _target,  // Blockhash( 1405, 150th block)
         uint256 _sourceBlockHeight, // 50 for now, more than 10 for test.
         uint256 _targetBlockHeight // 150 (source + epochLength)
->>>>>>> 9fae3416
     )
         external
         whileMetablockOpen
