pragma solidity >=0.5.0 <0.6.0;

// Copyright 2019 OpenST Ltd.
//
// Licensed under the Apache License, Version 2.0 (the "License");
// you may not use this file except in compliance with the License.
// You may obtain a copy of the License at
//
//    http://www.apache.org/licenses/LICENSE-2.0
//
// Unless required by applicable law or agreed to in writing, software
// distributed under the License is distributed on an "AS IS" BASIS,
// WITHOUT WARRANTIES OR CONDITIONS OF ANY KIND, either express or implied.
// See the License for the specific language governing permissions and
// limitations under the License.

import "./CoconsensusI.sol";

contract CoconsensusModule {

    /* Constants */

<<<<<<< HEAD
    /** Address of CoConsensus contract on auxiliary chain. */
    CoConsensusI private constant coConsensusAddress = CoConsensusI(address(0x0000000000000000000000000000000000004D00));


    /* Modifiers */
=======
    /** Address of Coconsensus contract on auxiliary chain. */
    address private constant COCONSENSUS = address(0x0000000000000000000000000000000000004D00);

>>>>>>> 203eae24

    /* Modifiers */

    modifier onlyCoconsensus()
    {
        require(
<<<<<<< HEAD
            msg.sender == address(coConsensus()),
            "Only the CoConsensus contract can call this function."
=======
            msg.sender == address(getCoconsensus()),
            "Only the Coconsensus contract can call this function."
>>>>>>> 203eae24
        );

        _;
    }


    /* Public functions */

    /**
     * @notice Gets the coconsensus contract address.
     *
     * @return Coconsensus contract address.
     */
<<<<<<< HEAD
    function coConsensus() public pure returns (CoConsensusI) {
        return coConsensusAddress;
=======
    function getCoconsensus() public pure returns (CoconsensusI) {
        return CoconsensusI(COCONSENSUS);
>>>>>>> 203eae24
    }
}<|MERGE_RESOLUTION|>--- conflicted
+++ resolved
@@ -20,30 +20,17 @@
 
     /* Constants */
 
-<<<<<<< HEAD
-    /** Address of CoConsensus contract on auxiliary chain. */
-    CoConsensusI private constant coConsensusAddress = CoConsensusI(address(0x0000000000000000000000000000000000004D00));
-
-
-    /* Modifiers */
-=======
     /** Address of Coconsensus contract on auxiliary chain. */
     address private constant COCONSENSUS = address(0x0000000000000000000000000000000000004D00);
 
->>>>>>> 203eae24
 
     /* Modifiers */
 
     modifier onlyCoconsensus()
     {
         require(
-<<<<<<< HEAD
-            msg.sender == address(coConsensus()),
-            "Only the CoConsensus contract can call this function."
-=======
             msg.sender == address(getCoconsensus()),
             "Only the Coconsensus contract can call this function."
->>>>>>> 203eae24
         );
 
         _;
@@ -57,12 +44,7 @@
      *
      * @return Coconsensus contract address.
      */
-<<<<<<< HEAD
-    function coConsensus() public pure returns (CoConsensusI) {
-        return coConsensusAddress;
-=======
     function getCoconsensus() public pure returns (CoconsensusI) {
         return CoconsensusI(COCONSENSUS);
->>>>>>> 203eae24
     }
 }