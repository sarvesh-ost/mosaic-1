pragma solidity >=0.5.0 <0.6.0;

// Copyright 2019 OpenST Ltd.
//
// Licensed under the Apache License, Version 2.0 (the "License");
// you may not use this file except in compliance with the License.
// You may obtain a copy of the License at
//
//    http://www.apache.org/licenses/LICENSE-2.0
//
// Unless required by applicable law or agreed to in writing, software
// distributed under the License is distributed on an "AS IS" BASIS,
// WITHOUT WARRANTIES OR CONDITIONS OF ANY KIND, either express or implied.
// See the License for the specific language governing permissions and
// limitations under the License.

import "./CoconsensusI.sol";

contract CoconsensusModule {

    /** Address of Coconsensus contract on auxiliary chain. */
<<<<<<< HEAD
    address private coconsensus = address(0x0000000000000000000000000000000000004D00);
=======
    address private  coconsensusAddress = address(0x0000000000000000000000000000000000004D00);
>>>>>>> 82177117


    /* Modifiers */

    modifier onlyCoconsensus()
    {
        require(
            msg.sender == address(getCoconsensus()),
            "Only the Coconsensus contract can call this function."
        );

        _;
    }


    /* Public functions */

    /**
     * @notice Gets the coconsensus contract address.
     *
     * @return Coconsensus contract address.
     */
    function getCoconsensus() public view returns (CoconsensusI) {
<<<<<<< HEAD
        return CoconsensusI(coconsensus);
=======
        return CoconsensusI(coconsensusAddress);
>>>>>>> 82177117
    }
}<|MERGE_RESOLUTION|>--- conflicted
+++ resolved
@@ -19,11 +19,7 @@
 contract CoconsensusModule {
 
     /** Address of Coconsensus contract on auxiliary chain. */
-<<<<<<< HEAD
-    address private coconsensus = address(0x0000000000000000000000000000000000004D00);
-=======
     address private  coconsensusAddress = address(0x0000000000000000000000000000000000004D00);
->>>>>>> 82177117
 
 
     /* Modifiers */
@@ -47,10 +43,6 @@
      * @return Coconsensus contract address.
      */
     function getCoconsensus() public view returns (CoconsensusI) {
-<<<<<<< HEAD
-        return CoconsensusI(coconsensus);
-=======
         return CoconsensusI(coconsensusAddress);
->>>>>>> 82177117
     }
 }