pragma solidity >=0.5.0 <0.6.0;

// Copyright 2019 OpenST Ltd.
//
// Licensed under the Apache License, Version 2.0 (the "License");
// you may not use this file except in compliance with the License.
// You may obtain a copy of the License at
//
//    http://www.apache.org/licenses/LICENSE-2.0
//
// Unless required by applicable law or agreed to in writing, software
// distributed under the License is distributed on an "AS IS" BASIS,
// WITHOUT WARRANTIES OR CONDITIONS OF ANY KIND, either express or implied.
// See the License for the specific language governing permissions and
// limitations under the License.

import "openzeppelin-solidity/contracts/math/SafeMath.sol";

import "./ConsensusI.sol";
import "./CoreLifetime.sol";
import "../anchor/AnchorI.sol";
import "../axiom/AxiomI.sol";
import "../block/Block.sol";
import "../committee/CommitteeI.sol";
import "../core/CoreI.sol";
import "../core/CoreStatusEnum.sol";
import "../reputation/ReputationI.sol";
import "../proxies/MasterCopyNonUpgradable.sol";
import "../version/MosaicVersion.sol";
import "../consensus-gateway/ConsensusGatewayI.sol";

contract Consensus is MasterCopyNonUpgradable, CoreLifetimeEnum, MosaicVersion, ConsensusI {

    /* Usings */

    using SafeMath for uint256;


    /* Events */

    event EndpointPublished(
        bytes32 metachainId,
        address core,
        address validator,
        string service,
        string endpoint
    );


    /* Constants */

    /** Committee formation block delay */
    uint256 public constant COMMITTEE_FORMATION_DELAY = uint8(14);

    /** Committee formation mixing length */
    uint256 public constant COMMITTEE_FORMATION_LENGTH = uint8(7);

    /** Sentinel pointer for marking end of linked-list of committees */
    address public constant SENTINEL_COMMITTEES = address(0x1);

    /** Minimum required validators */
    uint256 public constant MIN_REQUIRED_VALIDATORS = uint8(5);

    /** Maximum coinbase split per mille */
    uint256 public constant MAX_COINBASE_SPLIT_PER_MILLE = uint16(1000);

    /** The callprefix of the Core::setup function. */
    bytes4 public constant CORE_SETUP_CALLPREFIX = bytes4(
        keccak256(
            "setup(address,bytes32,uint256,uint256,uint256,address,uint256,bytes32,uint256,uint256,uint256,uint256)"
        )
    );

    string public constant MOSAIC_DOMAIN_SEPARATOR_NAME = "Mosaic-Consensus";

    /** It is domain separator typehash used to calculate metachain id. */
    bytes32 public constant MOSAIC_DOMAIN_SEPARATOR_TYPEHASH = keccak256(
        "MosaicDomain(string name,string version,uint256 originChainId,address consensus)"
    );

    /** It is metachain id typehash used to calculate metachain id. */
    bytes32 public constant METACHAIN_ID_TYPEHASH = keccak256(
        "MetachainId(address anchor)"
    );

    /** The callprefix of the Committee::setup function. */
    bytes4 public constant COMMITTEE_SETUP_CALLPREFIX = bytes4(
        keccak256(
            "setup(address,uint256,bytes32,bytes32)"
        )
    );

    //todo fix this when consensus gateway is implemented.
    /** The callprefix of the ConsensusGateway::setup function. */
    bytes4 public constant CONSENSUS_GATEWAY_SETUP_CALL_PREFIX = bytes4(
        keccak256(
            "setup()"
        )
    );

    /** The callprefix of the Anchor::setup function.
     *
     *  uint256 - maxStateRoots Max number of state root stored in anchor contract.
     *  address - address of consensus contract.
     */
    bytes4 public constant ANCHOR_SETUP_CALLPREFIX = bytes4(
        keccak256(
            "setup(uint256,address)"
        )
    );

    /* Max number of state roots anchor stores. */
    uint256 public constant ANCHOR_MAX_STATE_ROOTS = 100;

    /** Epoch length */
    uint256 public constant EPOCH_LENGTH = uint256(100);


    /* Structs */

    /** Precommit from core for a next metablock */
    struct Precommit {
        bytes32 proposal;
        uint256 committeeFormationBlockHeight;
    }


    /* Storage */

    /** Committee size */
    uint256 public committeeSize;

    /** Minimum number of validators that must join a created core to open */
    uint256 public minValidators;

    /** Maximum number of validators that can join in a core */
    uint256 public joinLimit;

    /** Gas target delta to open new metablock */
    uint256 public gasTargetDelta;

    /** Coinbase split per mille */
    uint256 public coinbaseSplitPerMille;

    /** Gas price to calculate reward */
    uint256 public feeGasPrice;

    /** Gas limit to calculate reward */
    uint256 public feeGasLimit;

    /** Block hash of heads of Metablockchains */
    mapping(bytes32 /* metachainId */ => bytes32 /* MetablockHash */) public metablockHeaderTips;

    /** Core statuses */
    mapping(address /* core */ => CoreLifetime /* coreLifetime */) public coreLifetimes;

    /** Assigned core for a given metachain id */
    mapping(bytes32 /* metachainId */ => address /* core */) public assignments;

    /** Precommitts from cores for metablockchains. */
    mapping(address /* core */ => Precommit) public precommits;

    /** Precommits under consideration of committees. */
    mapping(bytes32 /* precommit */ => CommitteeI /* committee */) public proposals;

    /** Precommits under consideration of committees. */
    mapping(address /* committee */ => bytes32 /* commit */) public decisions;

    /** Linked-list of committees */
    mapping(address => address) public committees;

    /** Assigned anchor for a given metachain id */
    mapping(bytes32 => address) public anchors;

    /** Assigned consensus gateways for a given metachain id */
<<<<<<< HEAD
    mapping(bytes32 => ConsensusGatewayI) public consensusGateways;
=======
    mapping(bytes32 => address) public consensusGateways;
>>>>>>> 2e7b3f4a

    /** Reputation contract for validators */
    ReputationI public reputation;

    /** Axiom contract address */
    AxiomI public axiom;

    /** Mosaic domain separator */
    bytes32 public mosaicDomainSeparator;


    /* Modifiers */

    modifier onlyCore()
    {
        require(
            isCoreRunning(msg.sender),
            "Caller must be an active core."
        );

        _;
    }

    modifier onlyAxiom()
    {
        require(
            address(axiom) == msg.sender,
            "Caller must be axiom address."
        );

        _;
    }

    modifier onlyCommittee()
    {
        require(
            committees[msg.sender] != address(0),
            "Caller must be a committee address."
        );

        _;
    }


    /* External functions */

    /**
     * @notice Setup consensus contract. Setup method can be called only once.
     *
     * @dev Function requires:
     *          - Consensus contract should not be already setup.
     *          - Committee size should be greater than 0.
     *          - Minimum validator size must be greater or equal to 5.
     *          - Maximum validator size should be greater or equal to minimum
     *            validator size.
     *          - Gas target delta should be greater than 0.
     *          - Coin base split per mille should be in range: 0..1000.
     *          - Reputation contract address should be 0.
     *
     * @param _committeeSize Max committee size that can be formed.
     * @param _minValidators Minimum number of validators that must join a
     *                       created core to open.
     * @param _joinLimit Maximum number of validators that can join a core.
     * @param _gasTargetDelta Gas target delta to open new metablock.
     * @param _coinbaseSplitPerMille Coinbase split per mille.
     * @param _reputation Reputation contract address.
     */
    function setup(
        uint256 _committeeSize,
        uint256 _minValidators,
        uint256 _joinLimit,
        uint256 _gasTargetDelta,
        uint256 _coinbaseSplitPerMille,
        address _reputation
    )
        external
    {
        // This function must be called only once.
        require(
            address(axiom) == address(0),
            "Consensus is already setup."
        );

        require(
            _committeeSize > 0,
            "Committee size is 0."
        );

        require(
            _minValidators >= uint256(MIN_REQUIRED_VALIDATORS),
            "Min validator size must be greater or equal to 5."
        );

        require(
            _joinLimit >= _minValidators,
            "Max validator size is less than minimum validator size."
        );

        require(
            _gasTargetDelta > 0,
            "Gas target delta is 0."
        );

        require(
            _coinbaseSplitPerMille <= MAX_COINBASE_SPLIT_PER_MILLE,
            "Coin base split per mille should be in range: 0..1000."
        );

        require(
            _reputation != address(0),
            "Reputation contract address is 0."
        );

        committeeSize = _committeeSize;
        minValidators = _minValidators;
        joinLimit = _joinLimit;
        gasTargetDelta = _gasTargetDelta;
        coinbaseSplitPerMille = _coinbaseSplitPerMille;
        reputation = ReputationI(_reputation);

        axiom = AxiomI(msg.sender);

        committees[SENTINEL_COMMITTEES] = SENTINEL_COMMITTEES;

        uint256 chainId = getChainId();

        mosaicDomainSeparator = keccak256(
            abi.encode(
                MOSAIC_DOMAIN_SEPARATOR_TYPEHASH,
                MOSAIC_DOMAIN_SEPARATOR_NAME,
                DOMAIN_SEPARATOR_VERSION,
                chainId,
                address(this)
            )
        );

        feeGasPrice = uint256(0);
        feeGasLimit = uint256(0);
    }

    /**
     * @notice Precommits a metablock.
     *
     * @dev Function requires:
     *          - only an active core can call
     *          - precommit is not 0
     *          - there is no precommit under a consideration of a committees
     *            by the core
     */
    function precommitMetablock(bytes32 _proposal)
        external
        onlyCore
    {
        require(
            _proposal != bytes32(0),
            "Proposal is 0."
        );

        Precommit storage precommit = precommits[msg.sender];
        require(
            precommit.proposal == bytes32(0),
            "There already exists a precommit of the core."
        );

        // On first precommit by a core, CoreLifetime state will change to active.
        if (coreLifetimes[msg.sender] == CoreLifetime.genesis) {
            coreLifetimes[msg.sender] = CoreLifetime.active;
        }

        precommit.proposal = _proposal;
        precommit.committeeFormationBlockHeight = block.number.add(
            uint256(COMMITTEE_FORMATION_DELAY)
        );
    }

    /**
     * @notice Forms a new committee to verify the precommit proposal.
     *
     * @dev Function requires:
     *          - core has precommitted
     *          - the current block height is bigger than the precommitt's
     *            committee formation height
     *          - committee formation blocksegment must be in the most
     *            recent 256 blocks.
     *
     * @param _core Core contract address.
     */
    function formCommittee(address _core)
        external
    {
        require(
            coreLifetimes[_core] == CoreLifetime.active,
            "Core lifetime status must be active"
        );

        Precommit storage precommit = precommits[_core];
        require(
            precommit.proposal != bytes32(0),
            "Core has not precommitted."
        );

        require(
            block.number > precommit.committeeFormationBlockHeight,
            "Block height must be higher than set committee formation height."
        );

        require(
            block.number <= precommit.committeeFormationBlockHeight
                .sub(COMMITTEE_FORMATION_LENGTH)
                .add(uint256(256)),
            "Committee formation blocksegment is not in most recent 256 blocks."
        );

        uint256 segmentHeight = precommit.committeeFormationBlockHeight;
        bytes32[] memory seedGenerator = new bytes32[](uint256(COMMITTEE_FORMATION_LENGTH));
        for (uint256 i = 0; i < COMMITTEE_FORMATION_LENGTH; i = i.add(1)) {
            seedGenerator[i] = blockhash(segmentHeight);
            segmentHeight = segmentHeight.sub(1);
        }

        bytes32 seed = keccak256(
            abi.encodePacked(seedGenerator)
        );

        startCommittee(seed, precommit.proposal);
    }

    /**
     * @notice Enters a validator into a committee.
     *
     * @dev Function requires:
     *          - the committee exists
     *          - the validator is active
     * 			- the validator is not slashed
     *
     * @param _committeeAddress Committee address that validator wants to enter.
     * @param _validator Validator address to enter.
     * @param _furtherMember Validator address that is further member
     *                       compared to the `_validator` address
     */
    function enterCommittee(
        address _committeeAddress,
        address _validator,
        address _furtherMember
    )
        external
    {
        require(
            committees[_committeeAddress] != address(0),
            "Committee does not exist."
        );

        require(
            !reputation.isSlashed(_validator),
            "Validator is slashed."
        );

        CommitteeI committee = CommitteeI(_committeeAddress);
        committee.enterCommittee(_validator, _furtherMember);
    }

    /**
     * @notice Registers committee decision.
     *
     * @dev Function requires:
     *          - only committee can call
     *          - committee has not yet registered its decision
     *
     * @param _committeeDecision Decision of a caller committee.
     */
    function registerCommitteeDecision(
        bytes32 _committeeDecision
    )
        external
        onlyCommittee
    {
        require(
            decisions[msg.sender] == bytes32(0),
            "Committee's decision has been registered."
        );

        decisions[msg.sender] = _committeeDecision;
    }

    /**
     * @notice Commits a metablock.
     *
     * @dev Function requires:
     *          - block header should match with source blockhash
     *          - metachain id should not be 0
     *          - a core for the specified chain id should exist
     *          - precommit for the corresponding core should exist
     *          - committee should have been formed for the precommit
     *          - committee decision should match with the specified
     *            committee lock
     *          - committee decision should match with the core's precommit
     *          - the given metablock parameters should match with the
     *            core's precommit.
     *          - anchor contract for the given chain id should exist
     *
     * @param _metachainId Metachain id.
     * @param _rlpBlockHeader RLP ecoded block header.
     * @param _kernelHash Kernel hash
     * @param _originObservation Observation of the origin chain.
     * @param _dynasty The dynasty number where the meta-block closes
     *                 on the auxiliary chain.
     * @param _accumulatedGas The total consumed gas on auxiliary within this
     *                        meta-block.
     * @param _committeeLock The committee lock that hashes the transaction
     *                       root on the auxiliary chain.
     * @param _source Source block hash.
     * @param _target Target block hash.
     * @param _sourceBlockHeight Source block height.
     * @param _targetBlockHeight Target block height.
     */
    function commitMetablock(
        bytes32 _metachainId,
        bytes calldata _rlpBlockHeader,
        bytes32 _kernelHash,
        bytes32 _originObservation,
        uint256 _dynasty,
        uint256 _accumulatedGas,
        bytes32 _committeeLock,
        bytes32 _source,
        bytes32 _target,
        uint256 _sourceBlockHeight,
        uint256 _targetBlockHeight
    )
        external
    {
        require(
            _source == keccak256(_rlpBlockHeader),
            "Block header does not match with vote message source."
        );

        // Makes sure that assigned core is active.
        address core = assignments[_metachainId];
        require(
            coreLifetimes[core] == CoreLifetime.active,
            "Core lifetime status must be active"
        );

        assertCommit(
            core,
            _kernelHash,
            _originObservation,
            _dynasty,
            _accumulatedGas,
            _committeeLock,
            _source,
            _target,
            _sourceBlockHeight,
            _targetBlockHeight
        );

        // Anchor state root.
        anchorStateRoot(_metachainId, _rlpBlockHeader);

        // Open a new metablock.
        CoreI(core).openMetablock(
            _dynasty,
            _accumulatedGas,
            _sourceBlockHeight,
            gasTargetDelta
        );
    }

    /**
     * @notice Validator joins the core, when core lifetime status is genesis
     *         or active. This is called by validator address.
     *
     * @dev Function requires:
     *          - Core should exist for given metachain
     *          - core lifetime status must be genesis or active
     *
     * @param _metachainId Metachain id that validator wants to join.
     * @param _withdrawalAddress A withdrawal address of newly joined validator.
     */
    function join(
        bytes32 _metachainId,
        address _withdrawalAddress
    )
        external
    {
        address core = assignments[_metachainId];
        require(
            core != address(0),
            "Core does not exist for given metachain."
        );

        require(
            isCoreRunning(core),
            "Core lifetime status must be genesis or active."
        );

        // Stake in reputation contract.
        reputation.stake(msg.sender, _withdrawalAddress);

        // Join in core contract.
        CoreI(core).join(msg.sender);
    }

    /**
     * @notice Validator joins the core, when core lifetime status is creation.
     *         This is called by validator address.
     *
     * @dev Function requires:
     *          - Core should exist for given metachain
     *          - core life time status must be creation
     *
     * @param _metachainId Metachain id that validator wants to join.
     * @param _withdrawalAddress A withdrawal address of newly joined validator.
     */

    function joinDuringCreation(
        bytes32 _metachainId,
        address _withdrawalAddress
    )
        external
    {
        address core = assignments[_metachainId];
        require(
            core != address(0),
            "Core does not exist for given metachain."
        );

        // Specified core must have creation lifetime status.
        require(
            coreLifetimes[core] == CoreLifetime.creation,
            "Core lifetime status must be creation."
        );

        // Stake in reputation contract.
        reputation.stake(msg.sender, _withdrawalAddress);

        // Join in core contract.
        (uint256 validatorCount, uint256 minValidatorCount) =
            CoreI(core).joinDuringCreation(msg.sender);

        if (validatorCount >= minValidatorCount) {
            coreLifetimes[core] = CoreLifetime.genesis;
            ConsensusGatewayI consensusGateway = consensusGateways[_metachainId];
            require(
                address(consensusGateway) != address(0),
                "Consensus gateway does not exist for given metachain."
            );

            consensusGateway.declareOpenKernel(
                core,
                feeGasPrice,
                feeGasLimit
            );
        }
    }

    /**
     * @notice Validator logs out. This is called by validator address.
     *
     * @dev Function requires:
     *          - metachain id should not be 0.
     *          - core address should not be 0.
     *          - core should be assigned for the specified chain id.
     *          - core for the specified chain id should exist.
     *
     * @param _metachainId Metachain id that validator wants to logout.
     * @param _core Core address that validator wants to logout.
     */
    function logout(
        bytes32 _metachainId,
        address _core
    )
        external
    {
        require(
            _metachainId != bytes32(0),
            "Metachain id is 0."
        );

        require(
            _core != address(0),
            "Core address is 0."
        );

        require(
            assignments[_metachainId] == _core,
            "Core is not assigned for the specified metachain id."
        );

        require(
            isCoreRunning(_core),
            "Core lifetime status must be genesis or active."
        );

        CoreI(_core).logout(msg.sender);
        reputation.deregister(msg.sender);
    }

    /** @notice Creates a new meta chain.
     *         This can be called only by axiom.
     *
     * @dev Function requires:
     *          - msg.sender should be axiom contract.
     *          - core is not assigned to metachain.
     */
    function newMetaChain()
        external
        onlyAxiom
        returns(bytes32 metachainId_)
    {

        bytes memory anchorSetupCallData = anchorSetupData(
            ANCHOR_MAX_STATE_ROOTS,
            address(this)
        );

        address anchor = axiom.deployAnchor(anchorSetupCallData);
        metachainId_ = hashMetachainId(anchor);

        bytes memory coreSetupCallData = coreSetupData(
            metachainId_,
            EPOCH_LENGTH,
            uint256(0), // metablock height
            bytes32(0), // parent hash
            gasTargetDelta, // gas target
            uint256(0), // dynasty
            uint256(0), // accumulated gas
            0 // source block height
        );

        bytes memory consensusGatewaySetupCallData = consensusGatewaySetupData();

        (address core, address consensusGateway) =
            axiom.deployMetachainProxies(
                coreSetupCallData,
                consensusGatewaySetupCallData
            );

        assignments[metachainId_] = core;
        anchors[metachainId_] = anchor;
        consensusGateways[metachainId_] = consensusGateway;

        coreLifetimes[core] = CoreLifetime.creation;
    }

    /** Get minimum validator and join limit count. */
    function coreValidatorThresholds()
        external
        view
        returns (uint256 minimumValidatorCount_, uint256 joinLimit_)
    {
        minimumValidatorCount_ = minValidators;
        joinLimit_ = joinLimit;
    }
    // Task: Pending functions related to halting and corrupting of core.

    /**
     * @notice It publishes the endpoint.
     *
     * @dev Function requires:
     *          - only validator can call.
     *          - validator is not slashed.
     *          - metachain id should be valid.
     *
     * @param _metachainId Metachain id.
     * @param _service Service can be ipfs, enode, etc.
     * @param _endpoint Url for the service.
     */
    function publishEndpoint(
        bytes32 _metachainId,
        string calldata _service,
        string calldata _endpoint
    )
        external
    {
        address core = assignments[_metachainId];
        require(
            core != address(0),
            "No core exists for the metachain id."
        );

        require(
            CoreI(core).isValidator(msg.sender),
            "Validator is not active."
        );

        require(
            !reputation.isSlashed(msg.sender),
            "Validator is slashed."
        );

        emit EndpointPublished(
            _metachainId,
            core,
            msg.sender,
            _service,
            _endpoint
        );
    }



    /* Public functions */

    /**
     * @notice Gets metachain id.
     *         Metachain id format :
     *         `0x19 0x4d <mosaic-domain-separator> <metachainid-typehash>` where
     *         0x19 signed data as per EIP-191.
     *         0x4d is version byte for Mosaic.
     *         <mosaic-domain-separator> format is `MosaicDomain(string name,
     *                            string version,uint256 originChainId,
     *                            address consensus)`.
     *         <metachainid-typehash> format is MetachainId(address anchor).
     *
     *         <mosaic-domain-separator> and <metachainid-typehash> is EIP-712
     *         complaint.
     * @param _anchor Anchor address of the new metachain.
     *
     * @return metachainId_ Metachain id.
     */
    function hashMetachainId(address _anchor)
        public
        view
        returns(bytes32 metachainId_)
    {
        require(
            address(_anchor) != address(0),
            "Anchor address must not be 0."
        );

        bytes32 metachainIdHash = keccak256(
            abi.encode(
                METACHAIN_ID_TYPEHASH,
                _anchor
            )
        );

        metachainId_ = keccak256(
            abi.encodePacked(
                byte(0x19), // Standard ethereum prefix as per EIP-191.
                byte(0x4d), // 'M' for Mosaic.
                mosaicDomainSeparator,
                metachainIdHash
            )
        );
    }


    /* Internal functions */

    /**
     * @notice Check if the core lifetime state is genesis or active.
     * @param _core Core contract address.
     * Returns true if the specified address is a core.
     */
    function isCoreRunning(address _core)
        internal
        view
        returns (bool)
    {
        CoreLifetime lifeTimeStatus = coreLifetimes[_core];
        return lifeTimeStatus == CoreLifetime.genesis ||
            lifeTimeStatus == CoreLifetime.active;
    }

    /**
     * It returns chain id.
     */
    function getChainId()
        internal
        pure
        returns(uint256 chainId_)
    {
        assembly {
            chainId_ := chainid()
        }
    }

    /**
     * @notice Start a new committee.

     * @dev Function requires:
     *          - committee for the proposal should not exist.
     *
     * @param _dislocation Hash to shuffle validators.
     * @param _proposal Proposal under consideration for committee.
     */
    function startCommittee(
        bytes32 _dislocation,
        bytes32 _proposal
    )
        internal
    {
        require(
            proposals[_proposal] == CommitteeI(0),
            "There already exists a committee for the proposal."
        );

        CommitteeI committee_ = newCommittee(committeeSize, _dislocation, _proposal);
        committees[address(committee_)] = committees[SENTINEL_COMMITTEES];
        committees[SENTINEL_COMMITTEES] = address(committee_);

        proposals[_proposal] = committee_;
    }


    /* Private functions */

    function assertCommit(
        address _core,
        bytes32 _kernelHash,
        bytes32 _originObservation,
        uint256 _dynasty,
        uint256 _accumulatedGas,
        bytes32 _committeeLock,
        bytes32 _source,
        bytes32 _target,
        uint256 _sourceBlockHeight,
        uint256 _targetBlockHeight
    )
        private
    {
        bytes32 precommit = precommits[_core].proposal;

        require(
            precommit != bytes32(0),
            "Core has not precommitted."
        );

        // Delete the precommit. This will avoid any re-entrancy with same params.
        delete precommits[_core];

        address committee = address(proposals[precommit]);
        require(
            committee != address(0),
            "Committee has not been formed for precommit."
        );

        bytes32 decision = decisions[committee];

        require(
            _committeeLock == keccak256(abi.encode(decision)),
            "Committee decision does not match with committee lock."
        );

        bytes32 metablockHash = CoreI(_core).hashMetablock(
            _kernelHash,
            _originObservation,
            _dynasty,
            _accumulatedGas,
            _committeeLock,
            _source,
            _target,
            _sourceBlockHeight,
            _targetBlockHeight
        );

        require(
            metablockHash == precommit,
            "Input parameters do not hash to the core's precommit."
        );
    }

    /**
     * @notice Anchor a new state root for specified metachain id.

     * @dev Function requires:
     *          - anchor for specified metachain id should exist.
     *
     * @param _metachainId Chain id.
     * @param _rlpBlockHeader RLP encoded block header
     */
    function anchorStateRoot(
        bytes32 _metachainId,
        bytes memory _rlpBlockHeader
    )
        private
    {
        address anchorAddress = anchors[_metachainId];
        require(
            anchorAddress != address(0),
            "There is no anchor for the specified metachain id."
        );

        Block.Header memory blockHeader = Block.decodeHeader(_rlpBlockHeader);

        // Anchor state root.
        AnchorI(anchorAddress).anchorStateRoot(
            blockHeader.height,
            blockHeader.stateRoot
        );
    }

    /**
     * @notice Deploys a new core contract.
     * @param _metachainId Metachain id for which the core should be deployed.
     * @param _epochLength Epoch length for new core.
     * @param _height Kernel height.
     * @param _parent Kernel parent hash.
     * @param _gasTarget Gas target to close the meta block.
     * @param _dynasty Committed dynasty number.
     * @param _accumulatedGas Accumulated gas.
     * @param _sourceBlockHeight Source block height.
     *
     * returns Deployed core contract address.
     */
    function coreSetupData(
        bytes32 _metachainId,
        uint256 _epochLength,
        uint256 _height,
        bytes32 _parent,
        uint256 _gasTarget,
        uint256 _dynasty,
        uint256 _accumulatedGas,
        uint256 _sourceBlockHeight
    )
        private
        view
        returns (bytes memory coreSetupCallData_)
    {
        coreSetupCallData_ = abi.encodeWithSelector(
            CORE_SETUP_CALLPREFIX,
            address(this),
            _metachainId,
            _epochLength,
            minValidators,
            joinLimit,
            address(reputation),
            _height,
            _parent,
            _gasTarget,
            _dynasty,
            _accumulatedGas,
            _sourceBlockHeight
        );
    }

    /**
     * Creates anchor setup data.
     *
     * @param _maxStateRoots Maximum stateroots core can store.
     * @param _consensus Address of consensus contract.
     */
    function anchorSetupData(
        uint256 _maxStateRoots,
        address _consensus
    )
        private
        pure
        returns (bytes memory anchorSetupCallData_)
    {
        anchorSetupCallData_ = abi.encodeWithSelector(
            ANCHOR_SETUP_CALLPREFIX,
            _maxStateRoots,
            _consensus
        );
    }

    /**
     * Creates consensus gateway setup data.
     */
    function consensusGatewaySetupData()
        private
        pure
        returns(bytes memory consensusGatewaySetupCallData_)
    {
        // todo implement this after consensus gateway implementation.
        consensusGatewaySetupCallData_ = abi.encodeWithSelector(
            CONSENSUS_GATEWAY_SETUP_CALL_PREFIX
        );
    }

    /**
     * @notice Deploy a new committee contract.
     * @param _committeeSize Committee size.
     * @param _dislocation Hash to shuffle validators.
     * @param _proposal Proposal under consideration for committee.
     * returns Contract address of new deployed committee contract.
     */
    function newCommittee(
        uint256 _committeeSize,
        bytes32 _dislocation,
        bytes32 _proposal
    )
        private
        returns (CommitteeI committee_)
    {
        bytes memory committeeSetupData = abi.encodeWithSelector(
            COMMITTEE_SETUP_CALLPREFIX,
            address(this),
            _committeeSize,
            _dislocation,
            _proposal
        );

        address committeeAddress = axiom.newCommittee(
            committeeSetupData
        );

        committee_ = CommitteeI(committeeAddress);
    }
}<|MERGE_RESOLUTION|>--- conflicted
+++ resolved
@@ -173,11 +173,7 @@
     mapping(bytes32 => address) public anchors;
 
     /** Assigned consensus gateways for a given metachain id */
-<<<<<<< HEAD
     mapping(bytes32 => ConsensusGatewayI) public consensusGateways;
-=======
-    mapping(bytes32 => address) public consensusGateways;
->>>>>>> 2e7b3f4a
 
     /** Reputation contract for validators */
     ReputationI public reputation;
@@ -717,7 +713,7 @@
 
         assignments[metachainId_] = core;
         anchors[metachainId_] = anchor;
-        consensusGateways[metachainId_] = consensusGateway;
+        consensusGateways[metachainId_] = ConsensusGatewayI(consensusGateway);
 
         coreLifetimes[core] = CoreLifetime.creation;
     }
