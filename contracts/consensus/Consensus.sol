pragma solidity >=0.5.0 <0.6.0;

// Copyright 2019 OpenST Ltd.
//
// Licensed under the Apache License, Version 2.0 (the "License");
// you may not use this file except in compliance with the License.
// You may obtain a copy of the License at
//
//    http://www.apache.org/licenses/LICENSE-2.0
//
// Unless required by applicable law or agreed to in writing, software
// distributed under the License is distributed on an "AS IS" BASIS,
// WITHOUT WARRANTIES OR CONDITIONS OF ANY KIND, either express or implied.
// See the License for the specific language governing permissions and
// limitations under the License.

import "openzeppelin-solidity/contracts/math/SafeMath.sol";

import "./ConsensusI.sol";
import "./CoreLifetime.sol";
import "../anchor/AnchorI.sol";
import "../axiom/AxiomI.sol";
import "../block/Block.sol";
import "../committee/CommitteeI.sol";
import "../core/CoreI.sol";
import "../core/CoreStatusEnum.sol";
import "../reputation/ReputationI.sol";
import "../proxies/MasterCopyNonUpgradable.sol";
import "../version/MosaicVersion.sol";

<<<<<<< HEAD
contract Consensus is MasterCopyNonUpgradable, CoreLifetimeEnum, ConsensusI {
=======
contract Consensus is MasterCopyNonUpgradable, MosaicVersion, CoreStatusEnum, ConsensusI {
>>>>>>> d98bb486

    /* Usings */

    using SafeMath for uint256;


    /* Constants */

    /** Committee formation block delay */
    uint256 public constant COMMITTEE_FORMATION_DELAY = uint8(14);

    /** Committee formation mixing length */
    uint256 public constant COMMITTEE_FORMATION_LENGTH = uint8(7);

    /** Sentinel pointer for marking end of linked-list of committees */
    address public constant SENTINEL_COMMITTEES = address(0x1);

    /** Minimum required validators */
    uint256 public constant MIN_REQUIRED_VALIDATORS = uint8(5);

    /** Maximum coinbase split per mille */
    uint256 public constant MAX_COINBASE_SPLIT_PER_MILLE = uint16(1000);

    /** The callprefix of the Core::setup function. */
    bytes4 public constant CORE_SETUP_CALLPREFIX = bytes4(
        keccak256(
            "setup(address,bytes32,uint256,uint256,uint256,address,uint256,bytes32,uint256,uint256,uint256,uint256)"
        )
    );

    string public constant MOSAIC_DOMAIN_SEPARATOR_NAME = "Mosaic-Consensus";

    /** It is domain separator typehash used to calculate metachain id. */
    bytes32 public constant MOSAIC_DOMAIN_SEPARATOR_TYPEHASH = keccak256(
        "MosaicDomain(string name,string version,uint256 originChainId,address consensus)"
    );

    /** It is metachain id typehash used to calculate metachain id. */
    bytes32 public constant METACHAIN_ID_TYPEHASH = keccak256(
        "MetachainId(address anchor)"
    );

    /** The callprefix of the Committee::setup function. */
    bytes4 public constant COMMITTEE_SETUP_CALLPREFIX = bytes4(
        keccak256(
            "setup(address,uint256,bytes32,bytes32)"
        )
    );


    /* Structs */

    /** Precommit from core for a next metablock */
    struct Precommit {
        bytes32 proposal;
        uint256 committeeFormationBlockHeight;
    }


    /* Storage */

    /** Committee size */
    uint256 public committeeSize;

    /** Minimum number of validators that must join a created core to open */
    uint256 public minValidators;

    /** Maximum number of validators that can join in a core */
    uint256 public joinLimit;

    /** Gas target delta to open new metablock */
    uint256 public gasTargetDelta;

    /** Coinbase split per mille */
    uint256 public coinbaseSplitPerMille;

    /** Block hash of heads of Metablockchains */
    mapping(bytes32 /* metachainId */ => bytes32 /* MetablockHash */) public metablockHeaderTips;

    /** Core statuses */
    mapping(address /* core */ => CoreLifetime /* coreLifetime */) public coreLifetimes;

    /** Assigned core for a given metachain id */
    mapping(bytes32 /* metachainId */ => address /* core */) public assignments;

    /** Precommitts from cores for metablockchains. */
    mapping(address /* core */ => Precommit) public precommits;

    /** Precommits under consideration of committees. */
    mapping(bytes32 /* precommit */ => CommitteeI /* committee */) public proposals;

    /** Precommits under consideration of committees. */
    mapping(address /* committee */ => bytes32 /* commit */) public decisions;

    /** Linked-list of committees */
    mapping(address => address) public committees;

    /** Assigned anchor for a given metachain id */
    mapping(bytes32 => address) public anchors;

    /** Reputation contract for validators */
    ReputationI public reputation;

    /** Axiom contract address */
    AxiomI public axiom;

    /** Mosaic domain separator */
    bytes32 public mosaicDomainSeparator;


    /* Modifiers */

    modifier onlyCore()
    {
        require(
            isCoreRunning(msg.sender),
            "Caller must be an active core."
        );

        _;
    }

    modifier onlyAxiom()
    {
        require(
            address(axiom) == msg.sender,
            "Caller must be axiom address."
        );

        _;
    }

    modifier onlyCommittee()
    {
        require(
            committees[msg.sender] != address(0),
            "Caller must be a committee address."
        );

        _;
    }


    /* External functions */

    /**
     * @notice Setup consensus contract. Setup method can be called only once.
     *
     * @dev Function requires:
     *          - Consensus contract should not be already setup.
     *          - Committee size should be greater than 0.
     *          - Minimum validator size must be greater or equal to 5.
     *          - Maximum validator size should be greater or equal to minimum
     *            validator size.
     *          - Gas target delta should be greater than 0.
     *          - Coin base split per mille should be in range: 0..1000.
     *          - Reputation contract address should be 0.
     *
     * @param _committeeSize Max committee size that can be formed.
     * @param _minValidators Minimum number of validators that must join a
     *                       created core to open.
     * @param _joinLimit Maximum number of validators that can join a core.
     * @param _gasTargetDelta Gas target delta to open new metablock.
     * @param _coinbaseSplitPerMille Coinbase split per mille.
     * @param _reputation Reputation contract address.
     */
    function setup(
        uint256 _committeeSize,
        uint256 _minValidators,
        uint256 _joinLimit,
        uint256 _gasTargetDelta,
        uint256 _coinbaseSplitPerMille,
        address _reputation
    )
        external
    {
        // This function must be called only once.
        require(
            address(axiom) == address(0),
            "Consensus is already setup."
        );

        require(
            _committeeSize > 0,
            "Committee size is 0."
        );

        require(
            _minValidators >= uint256(MIN_REQUIRED_VALIDATORS),
            "Min validator size must be greater or equal to 5."
        );

        require(
            _joinLimit >= _minValidators,
            "Max validator size is less than minimum validator size."
        );

        require(
            _gasTargetDelta > 0,
            "Gas target delta is 0."
        );

        require(
            _coinbaseSplitPerMille <= MAX_COINBASE_SPLIT_PER_MILLE,
            "Coin base split per mille should be in range: 0..1000."
        );

        require(
            _reputation != address(0),
            "Reputation contract address is 0."
        );

        committeeSize = _committeeSize;
        minValidators = _minValidators;
        joinLimit = _joinLimit;
        gasTargetDelta = _gasTargetDelta;
        coinbaseSplitPerMille = _coinbaseSplitPerMille;
        reputation = ReputationI(_reputation);

        axiom = AxiomI(msg.sender);

        committees[SENTINEL_COMMITTEES] = SENTINEL_COMMITTEES;

        uint256 chainId = getChainId();

        mosaicDomainSeparator = keccak256(
            abi.encode(
                MOSAIC_DOMAIN_SEPARATOR_TYPEHASH,
                MOSAIC_DOMAIN_SEPARATOR_NAME,
                DOMAIN_SEPARATOR_VERSION,
                chainId,
                address(this)
            )
        );

    }

    /**
     * @notice Precommits a metablock.
     *
     * @dev Function requires:
     *          - only an active core can call
     *          - precommit is not 0
     *          - there is no precommit under a consideration of a committees
     *            by the core
     */
    function precommitMetablock(bytes32 _proposal)
        external
        onlyCore
    {
        require(
            _proposal != bytes32(0),
            "Proposal is 0."
        );

        Precommit storage precommit = precommits[msg.sender];
        require(
            precommit.proposal == bytes32(0),
            "There already exists a precommit of the core."
        );

        // On first precommit by a core, CoreLifetime state will change to active.
        if (coreLifetimes[msg.sender] == CoreLifetime.genesis) {
            coreLifetimes[msg.sender] = CoreLifetime.active;
        }

        precommit.proposal = _proposal;
        precommit.committeeFormationBlockHeight = block.number.add(
            uint256(COMMITTEE_FORMATION_DELAY)
        );
    }

    /**
     * @notice Forms a new committee to verify the precommit proposal.
     *
     * @dev Function requires:
     *          - core has precommitted
     *          - the current block height is bigger than the precommitt's
     *            committee formation height
     *          - committee formation blocksegment must be in the most
     *            recent 256 blocks.
     *
     * @param _core Core contract address.
     */
    function formCommittee(address _core)
        external
    {
        require(
            coreLifetimes[_core] == CoreLifetime.active,
            "Core lifetime status must be active"
        );

        Precommit storage precommit = precommits[_core];
        require(
            precommit.proposal != bytes32(0),
            "Core has not precommitted."
        );

        require(
            block.number > precommit.committeeFormationBlockHeight,
            "Block height must be higher than set committee formation height."
        );

        require(
            block.number <= precommit.committeeFormationBlockHeight
                .sub(COMMITTEE_FORMATION_LENGTH)
                .add(uint256(256)),
            "Committee formation blocksegment is not in most recent 256 blocks."
        );

        uint256 segmentHeight = precommit.committeeFormationBlockHeight;
        bytes32[] memory seedGenerator = new bytes32[](uint256(COMMITTEE_FORMATION_LENGTH));
        for (uint256 i = 0; i < COMMITTEE_FORMATION_LENGTH; i = i.add(1)) {
            seedGenerator[i] = blockhash(segmentHeight);
            segmentHeight = segmentHeight.sub(1);
        }

        bytes32 seed = keccak256(
            abi.encodePacked(seedGenerator)
        );

        startCommittee(seed, precommit.proposal);
    }

    /**
     * @notice Enters a validator into a committee.
     *
     * @dev Function requires:
     *          - the committee exists
     *          - the validator is active
     * 			- the validator is not slashed
     *
     * @param _committeeAddress Committee address that validator wants to enter.
     * @param _validator Validator address to enter.
     * @param _furtherMember Validator address that is further member
     *                       compared to the `_validator` address
     */
    function enterCommittee(
        address _committeeAddress,
        address _validator,
        address _furtherMember
    )
        external
    {
        require(
            committees[_committeeAddress] != address(0),
            "Committee does not exist."
        );

        require(
            !reputation.isSlashed(_validator),
            "Validator is slashed."
        );

        CommitteeI committee = CommitteeI(_committeeAddress);
        committee.enterCommittee(_validator, _furtherMember);
    }

    /**
     * @notice Registers committee decision.
     *
     * @dev Function requires:
     *          - only committee can call
     *          - committee has not yet registered its decision
     *
     * @param _committeeDecision Decision of a caller committee.
     */
    function registerCommitteeDecision(
        bytes32 _committeeDecision
    )
        external
        onlyCommittee
    {
        require(
            decisions[msg.sender] == bytes32(0),
            "Committee's decision has been registered."
        );

        decisions[msg.sender] = _committeeDecision;
    }

    /**
     * @notice Commits a metablock.
     *
     * @dev Function requires:
     *          - block header should match with source blockhash
     *          - metachain id should not be 0
     *          - a core for the specified chain id should exist
     *          - precommit for the corresponding core should exist
     *          - committee should have been formed for the precommit
     *          - committee decision should match with the specified
     *            committee lock
     *          - committee decision should match with the core's precommit
     *          - the given metablock parameters should match with the
     *            core's precommit.
     *          - anchor contract for the given chain id should exist
     *
     * @param _metachainId Metachain id.
     * @param _rlpBlockHeader RLP ecoded block header.
     * @param _kernelHash Kernel hash
     * @param _originObservation Observation of the origin chain.
     * @param _dynasty The dynasty number where the meta-block closes
     *                 on the auxiliary chain.
     * @param _accumulatedGas The total consumed gas on auxiliary within this
     *                        meta-block.
     * @param _committeeLock The committee lock that hashes the transaction
     *                       root on the auxiliary chain.
     * @param _source Source block hash.
     * @param _target Target block hash.
     * @param _sourceBlockHeight Source block height.
     * @param _targetBlockHeight Target block height.
     */
    function commitMetablock(
        bytes32 _metachainId,
        bytes calldata _rlpBlockHeader,
        bytes32 _kernelHash,
        bytes32 _originObservation,
        uint256 _dynasty,
        uint256 _accumulatedGas,
        bytes32 _committeeLock,
        bytes32 _source,
        bytes32 _target,
        uint256 _sourceBlockHeight,
        uint256 _targetBlockHeight
    )
        external
    {
        require(
            _source == keccak256(_rlpBlockHeader),
            "Block header does not match with vote message source."
        );

        // Makes sure that assigned core is active.
        address core = assignments[_metachainId];
        require(
<<<<<<< HEAD
            coreLifetimes[core] == CoreLifetime.active,
            "Core lifetime status must be active"
=======
            isCore(core),
            "There is no core for the specified metachain id."
>>>>>>> d98bb486
        );

        assertCommit(
            core,
            _kernelHash,
            _originObservation,
            _dynasty,
            _accumulatedGas,
            _committeeLock,
            _source,
            _target,
            _sourceBlockHeight,
            _targetBlockHeight
        );

        // Anchor state root.
        anchorStateRoot(_metachainId, _rlpBlockHeader);

        // Open a new metablock.
        CoreI(core).openMetablock(
            _dynasty,
            _accumulatedGas,
            _sourceBlockHeight,
            gasTargetDelta
        );
    }

    /**
     * @notice Validator joins the core, when core lifetime status is
     *         is active. This is called by validator address.
     *
     * @dev Function requires:
     *          - core status should be opened or precommitted.
     *
     * @param _metachainId Metachain id that validator wants to join.
     * @param _core Core address that validator wants to join.
     * @param _withdrawalAddress A withdrawal address of newly joined validator.
     */
    function join(
        bytes32 _metachainId,
        address _core,
        address _withdrawalAddress
    )
        external
    {
        // Validate the join params.
        validateJoinParams(_metachainId, _core, _withdrawalAddress);

        require(
            isCoreRunning(_core),
            "Core lifetime status must be genesis or active."
        );

        // Stake in reputation contract.
        reputation.stake(msg.sender, _withdrawalAddress);

        // Join in core contract.
        CoreI(_core).join(msg.sender);
    }

    /**
     * @notice Validator joins the core, when core status is creation.
     *         This is called by validator address.
     *
     * @dev Function requires:
     *          - core should be in an active state.
     *
     * @param _metachainId Metachain id that validator wants to join.
     * @param _core Core address that validator wants to join.
     * @param _withdrawalAddress A withdrawal address of newly joined validator.
     */

    function joinDuringCreation(
        bytes32 _metachainId,
        address _core,
        address _withdrawalAddress
    )
        external
    {
        // Validate the join params.
        validateJoinParams(_metachainId, _core, _withdrawalAddress);

        // Specified core must have genesis lifetime status.
        require(
            coreLifetimes[_core] == CoreLifetime.creation,
            "Core lifetime status must be creation."
        );

        // Stake in reputation contract.
        reputation.stake(msg.sender, _withdrawalAddress);

        // Join in core contract.
        (uint256 validatorCount, uint256 minValidatorCount) =
            CoreI(_core).joinDuringCreation(msg.sender);

        if (validatorCount >= minValidatorCount) {
            coreLifetimes[_core] = CoreLifetime.genesis;
        }
    }

    /**
     * @notice Validator logs out. This is called by validator address.
     *
     * @dev Function requires:
     *          - metachain id should not be 0.
     *          - core address should not be 0.
     *          - core should be assigned for the specified chain id.
     *          - core for the specified chain id should exist.
     *
     * @param _metachainId Metachain id that validator wants to logout.
     * @param _core Core address that validator wants to logout.
     */
    function logout(
        bytes32 _metachainId,
        address _core
    )
        external
    {
        require(
            _metachainId != bytes32(0),
            "Metachain id is 0."
        );

        require(
            _core != address(0),
            "Core address is 0."
        );

        require(
            assignments[_metachainId] == _core,
            "Core is not assigned for the specified metachain id."
        );

        require(
            isCoreRunning(_core),
            "Core lifetime status must be genesis or active."
        );

        CoreI(_core).logout(msg.sender);
        reputation.deregister(msg.sender);
    }

    /**
     * @notice Creates a new meta chain given an anchor.
     *         This can be called only by axiom.
     *
     * @dev Function requires:
     *          - msg.sender should be axiom contract.
     *          - core is not assigned to metachain.
     *
     * @param _anchor anchor of the new meta-chain.
     * @param _epochLength Epoch length for new meta-chain.
     * @param _rootBlockHeight root block height.
     */
    function newMetaChain(
        address _anchor,
        uint256 _epochLength,
        uint256 _rootBlockHeight
    )
        external
        onlyAxiom
    {
        bytes32 metachainId = hashMetachainId(_anchor);

        require(
            assignments[metachainId] == address(0),
            "A core is already assigned to this metachain."
        );

        address core = newCore(
            metachainId,
            _epochLength,
            uint256(0), // metablock height
            bytes32(0), // parent hash
            gasTargetDelta, // gas target
            uint256(0), // dynasty
            uint256(0), // accumulated gas
            _rootBlockHeight
        );

        assignments[metachainId] = core;
        anchors[metachainId] = _anchor;
    }

    /** Get minimum validator and join limit count. */
    function coreValidatorThresholds()
        external
        view
        returns (uint256 minimumValidatorCount_, uint256 joinLimit_)
    {
        minimumValidatorCount_ = minValidators;
        joinLimit_ = joinLimit;
    }
    // Task: Pending functions related to halting and corrupting of core.


    /* Public functions */

    /**
     * @notice Gets metachain id.
     *         Metachain id format :
     *         `0x19 0x4d <mosaic-domain-separator> <metachainid-typehash>` where
     *         0x19 signed data as per EIP-191.
     *         0x4d is version byte for Mosaic.
     *         <mosaic-domain-separator> format is `MosaicDomain(string name,
     *                            string version,uint256 originChainId,
     *                            address consensus)`.
     *         <metachainid-typehash> format is MetachainId(address anchor).
     *
     *         <mosaic-domain-separator> and <metachainid-typehash> is EIP-712
     *         complaint.
     * @param _anchor Anchor address of the new metachain.
     *
     * @return metachainId_ Metachain id.
     */
    function hashMetachainId(address _anchor)
        public
        view
        returns(bytes32 metachainId_)
    {
        require(
            address(_anchor) != address(0),
            "Anchor address must not be 0."
        );

        bytes32 metachainIdHash = keccak256(
            abi.encode(
                METACHAIN_ID_TYPEHASH,
                _anchor
            )
        );

        metachainId_ = keccak256(
            abi.encodePacked(
                byte(0x19), // Standard ethereum prefix as per EIP-191.
                byte(0x4d), // 'M' for Mosaic.
                mosaicDomainSeparator,
                metachainIdHash
            )
        );
    }


    /* Internal functions */

    /**
     * @notice Check if the core lifetime state is genesis or active.
     * @param _core Core contract address.
     * Returns true if the specified address is a core.
     */
    function isCoreRunning(address _core)
        internal
        view
        returns (bool)
    {
        CoreLifetime lifeTimeStatus = coreLifetimes[_core];
        return lifeTimeStatus == CoreLifetime.genesis ||
            lifeTimeStatus == CoreLifetime.active;
    }

    /**
     * It returns chain id.
     */
    function getChainId()
        internal
        pure
        returns(uint256 chainId_)
    {
        assembly {
            chainId_ := chainid()
        }
    }

    /**
     * @notice Start a new committee.

     * @dev Function requires:
     *          - committee for the proposal should not exist.
     *
     * @param _dislocation Hash to shuffle validators.
     * @param _proposal Proposal under consideration for committee.
     */
    function startCommittee(
        bytes32 _dislocation,
        bytes32 _proposal
    )
        internal
    {
        require(
            proposals[_proposal] == CommitteeI(0),
            "There already exists a committee for the proposal."
        );

        CommitteeI committee_ = newCommittee(committeeSize, _dislocation, _proposal);
        committees[address(committee_)] = committees[SENTINEL_COMMITTEES];
        committees[SENTINEL_COMMITTEES] = address(committee_);

        proposals[_proposal] = committee_;
    }


    /* Private functions */

    function assertCommit(
        address _core,
        bytes32 _kernelHash,
        bytes32 _originObservation,
        uint256 _dynasty,
        uint256 _accumulatedGas,
        bytes32 _committeeLock,
        bytes32 _source,
        bytes32 _target,
        uint256 _sourceBlockHeight,
        uint256 _targetBlockHeight
    )
        private
    {
        bytes32 precommit = precommits[_core].proposal;

        require(
            precommit != bytes32(0),
            "Core has not precommitted."
        );

        // Delete the precommit. This will avoid any re-entrancy with same params.
        delete precommits[_core];

        address committee = address(proposals[precommit]);
        require(
            committee != address(0),
            "Committee has not been formed for precommit."
        );

        bytes32 decision = decisions[committee];

        require(
            _committeeLock == keccak256(abi.encode(decision)),
            "Committee decision does not match with committee lock."
        );

        bytes32 metablockHash = CoreI(_core).hashMetablock(
            _kernelHash,
            _originObservation,
            _dynasty,
            _accumulatedGas,
            _committeeLock,
            _source,
            _target,
            _sourceBlockHeight,
            _targetBlockHeight
        );

        require(
            metablockHash == precommit,
            "Input parameters do not hash to the core's precommit."
        );
    }

    /**
     * @notice Anchor a new state root for specified metachain id.

     * @dev Function requires:
     *          - anchor for specified metachain id should exist.
     *
     * @param _metachainId Chain id.
     * @param _rlpBlockHeader RLP encoded block header
     */
    function anchorStateRoot(
        bytes32 _metachainId,
        bytes memory _rlpBlockHeader
    )
        private
    {
        address anchorAddress = anchors[_metachainId];
        require(
            anchorAddress != address(0),
            "There is no anchor for the specified metachain id."
        );

        Block.Header memory blockHeader = Block.decodeHeader(_rlpBlockHeader);

        // Anchor state root.
        AnchorI(anchorAddress).anchorStateRoot(
            blockHeader.height,
            blockHeader.stateRoot
        );
    }

    /**
     * @notice Deploys a new core contract.
     * @param _metachainId Metachain id for which the core should be deployed.
     * @param _epochLength Epoch length for new core.
     * @param _height Kernel height.
     * @param _parent Kernel parent hash.
     * @param _gasTarget Gas target to close the meta block.
     * @param _dynasty Committed dynasty number.
     * @param _accumulatedGas Accumulated gas.
     * @param _sourceBlockHeight Source block height.
     * returns Deployed core contract address.
     */
    function newCore(
        bytes32 _metachainId,
        uint256 _epochLength,
        uint256 _height,
        bytes32 _parent,
        uint256 _gasTarget,
        uint256 _dynasty,
        uint256 _accumulatedGas,
        uint256 _sourceBlockHeight
    )
        private
        returns (address core_)
    {
        bytes memory coreSetupData = abi.encodeWithSelector(
            CORE_SETUP_CALLPREFIX,
            address(this),
            _metachainId,
            _epochLength,
            minValidators,
            joinLimit,
            address(reputation),
            _height,
            _parent,
            _gasTarget,
            _dynasty,
            _accumulatedGas,
            _sourceBlockHeight
        );

        core_ = axiom.newCore(
            coreSetupData
        );
        coreLifetimes[core_] = CoreLifetime.creation;
    }

    /**
     * @notice Deploy a new committee contract.
     * @param _committeeSize Committee size.
     * @param _dislocation Hash to shuffle validators.
     * @param _proposal Proposal under consideration for committee.
     * returns Contract address of new deployed committee contract.
     */
    function newCommittee(
        uint256 _committeeSize,
        bytes32 _dislocation,
        bytes32 _proposal
    )
        private
        returns (CommitteeI committee_)
    {
        bytes memory committeeSetupData = abi.encodeWithSelector(
            COMMITTEE_SETUP_CALLPREFIX,
            address(this),
            _committeeSize,
            _dislocation,
            _proposal
        );

        address committeeAddress = axiom.newCommittee(
            committeeSetupData
        );

        committee_ = CommitteeI(committeeAddress);
    }

    /**
     * @notice Validate the params for joining the core.
     *
     * @dev Function requires:
     *          - metachain id should not be 0.
     *          - core address should not be 0.
     *          - core should be assigned for the specified chain id.
     *          - withdrawal address can't be 0.
     *
     * @param _metachainId Metachain id.
     * @param _core Core contract address.
     * @param _withdrawalAddress Withdrawal address.
     */
    function validateJoinParams(
        bytes32 _metachainId,
        address _core,
        address _withdrawalAddress
    )
        private
        view
    {
        require(
            _metachainId != bytes20(0),
            "Metachain id is 0."
        );

        require(
            _core != address(0),
            "Core address is 0."
        );

        require(
            assignments[_metachainId] == _core,
            "Core is not assigned for the specified metachain id."
        );

        require(
            _withdrawalAddress != address(0),
            "Withdrawal address is 0."
        );
    }
}<|MERGE_RESOLUTION|>--- conflicted
+++ resolved
@@ -28,11 +28,7 @@
 import "../proxies/MasterCopyNonUpgradable.sol";
 import "../version/MosaicVersion.sol";
 
-<<<<<<< HEAD
-contract Consensus is MasterCopyNonUpgradable, CoreLifetimeEnum, ConsensusI {
-=======
-contract Consensus is MasterCopyNonUpgradable, MosaicVersion, CoreStatusEnum, ConsensusI {
->>>>>>> d98bb486
+contract Consensus is MasterCopyNonUpgradable, CoreLifetimeEnum, MosaicVersion, ConsensusI {
 
     /* Usings */
 
@@ -468,13 +464,8 @@
         // Makes sure that assigned core is active.
         address core = assignments[_metachainId];
         require(
-<<<<<<< HEAD
             coreLifetimes[core] == CoreLifetime.active,
             "Core lifetime status must be active"
-=======
-            isCore(core),
-            "There is no core for the specified metachain id."
->>>>>>> d98bb486
         );
 
         assertCommit(
