pragma solidity >=0.5.0 <0.6.0;

// Copyright 2019 OpenST Ltd.
//
// Licensed under the Apache License, Version 2.0 (the "License");
// you may not use this file except in compliance with the License.
// You may obtain a copy of the License at
//
//    http://www.apache.org/licenses/LICENSE-2.0
//
// Unless required by applicable law or agreed to in writing, software
// distributed under the License is distributed on an "AS IS" BASIS,
// WITHOUT WARRANTIES OR CONDITIONS OF ANY KIND, either express or implied.
// See the License for the specific language governing permissions and
// limitations under the License.

import "openzeppelin-solidity/contracts/math/SafeMath.sol";

import "./ConsensusI.sol";
import "./CoreLifetime.sol";
import "../anchor/AnchorI.sol";
import "../axiom/AxiomI.sol";
import "../block/Block.sol";
import "../committee/CommitteeI.sol";
import "../core/CoreI.sol";
import "../core/CoreStatusEnum.sol";
import "../reputation/ReputationI.sol";
import "../proxies/MasterCopyNonUpgradable.sol";
import "../version/MosaicVersion.sol";

contract Consensus is MasterCopyNonUpgradable, CoreLifetimeEnum, MosaicVersion, ConsensusI {

    /* Usings */

    using SafeMath for uint256;


    /* Enums */

    /** Used to define the current round of a metablock. */
    enum MetablockRound {
        Undefined,
        Precommitted,
        CommitteeFormed,
        CommitteeDecided,
        Committed
    }


    /* Constants */

    /** Committee formation block delay */
    uint256 public constant COMMITTEE_FORMATION_DELAY = uint8(14);

    /** Committee formation mixing length */
    uint256 public constant COMMITTEE_FORMATION_LENGTH = uint8(7);

    /** Sentinel pointer for marking end of linked-list of committees */
    address public constant SENTINEL_COMMITTEES = address(0x1);

    /** Minimum required validators */
    uint256 public constant MIN_REQUIRED_VALIDATORS = uint8(5);

    /** Maximum coinbase split per mille */
    uint256 public constant MAX_COINBASE_SPLIT_PER_MILLE = uint16(1000);

    /** The callprefix of the Core::setup function. */
    bytes4 public constant CORE_SETUP_CALLPREFIX = bytes4(
        keccak256(
            "setup(address,bytes32,uint256,uint256,uint256,address,uint256,bytes32,uint256,uint256,uint256,uint256)"
        )
    );

    string public constant MOSAIC_DOMAIN_SEPARATOR_NAME = "Mosaic-Consensus";

    /** It is domain separator typehash used to calculate metachain id. */
    bytes32 public constant MOSAIC_DOMAIN_SEPARATOR_TYPEHASH = keccak256(
        "MosaicDomain(string name,string version,uint256 originChainId,address consensus)"
    );

    /** It is metachain id typehash used to calculate metachain id. */
    bytes32 public constant METACHAIN_ID_TYPEHASH = keccak256(
        "MetachainId(address anchor)"
    );

    /** The callprefix of the Committee::setup function. */
    bytes4 public constant COMMITTEE_SETUP_CALLPREFIX = bytes4(
        keccak256(
            "setup(address,uint256,bytes32,bytes32)"
        )
    );


    /* Structs */

    struct Metablock {
        bytes32 metablockHash;
        MetablockRound round;
        uint256 roundBlockNumber;
    }


    /* Storage */

    /** Committee size */
    uint256 public committeeSize;

    /** Minimum number of validators that must join a created core to open */
    uint256 public minValidators;

    /** Maximum number of validators that can join in a core */
    uint256 public joinLimit;

    /** Gas target delta to open new metablock */
    uint256 public gasTargetDelta;

    /** Coinbase split per mille */
    uint256 public coinbaseSplitPerMille;

    /** Mapping of a metablock number to a metablock (per metachain).  */
    mapping(bytes32 => mapping(uint256 => Metablock)) public metablockchains;

<<<<<<< HEAD
    /** Metablocks' heights per metachain. */
    mapping(bytes32 => uint256) public metablockTips;
=======
    /** Core statuses */
    mapping(address /* core */ => CoreLifetime /* coreLifetime */) public coreLifetimes;
>>>>>>> 527fe37f

    /** Assigned core for a given metachain id */
    mapping(bytes32 /* metachainId */ => address /* core */) public assignments;

    /** Core statuses. */
    mapping(address /* core */ => CoreStatus /* coreStatus */) public coreStatuses;

    /** Linked-list of committees. */
    mapping(address => address) public committees;

    /** Precommits under consideration of committees. */
    mapping(bytes32 /* precommit */ => CommitteeI /* committee */) public proposals;

    /** Committees' decisions. */
    mapping(address /* committee */ => bytes32 /* commit */) public decisions;

    /** Assigned anchor for a given metachain id */
    mapping(bytes32 => address) public anchors;

    /** Reputation contract for validators */
    ReputationI public reputation;

    /** Axiom contract address */
    AxiomI public axiom;

    /** Mosaic domain separator */
    bytes32 public mosaicDomainSeparator;


    /* Modifiers */

    modifier onlyCore()
    {
        require(
            isCoreRunning(msg.sender),
            "Caller must be an active core."
        );

        _;
    }

    modifier onlyAxiom()
    {
        require(
            address(axiom) == msg.sender,
            "Caller must be axiom address."
        );

        _;
    }

    modifier onlyCommittee()
    {
        require(
            committees[msg.sender] != address(0),
            "Caller must be a committee address."
        );

        _;
    }


    /* External functions */

    /**
     * @notice Setup consensus contract. Setup method can be called only once.
     *
     * @dev Function requires:
     *          - Consensus contract should not be already setup.
     *          - Committee size should be greater than 0.
     *          - Minimum validator size must be greater or equal to 5.
     *          - Maximum validator size should be greater or equal to minimum
     *            validator size.
     *          - Gas target delta should be greater than 0.
     *          - Coin base split per mille should be in range: 0..1000.
     *          - Reputation contract address should be 0.
     *
     * @param _committeeSize Max committee size that can be formed.
     * @param _minValidators Minimum number of validators that must join a
     *                       created core to open.
     * @param _joinLimit Maximum number of validators that can join a core.
     * @param _gasTargetDelta Gas target delta to open new metablock.
     * @param _coinbaseSplitPerMille Coinbase split per mille.
     * @param _reputation Reputation contract address.
     */
    function setup(
        uint256 _committeeSize,
        uint256 _minValidators,
        uint256 _joinLimit,
        uint256 _gasTargetDelta,
        uint256 _coinbaseSplitPerMille,
        address _reputation
    )
        external
    {
        // This function must be called only once.
        require(
            address(axiom) == address(0),
            "Consensus is already setup."
        );

        require(
            _committeeSize > 0,
            "Committee size is 0."
        );

        require(
            _minValidators >= uint256(MIN_REQUIRED_VALIDATORS),
            "Min validator size must be greater or equal to 5."
        );

        require(
            _joinLimit >= _minValidators,
            "Max validator size is less than minimum validator size."
        );

        require(
            _gasTargetDelta > 0,
            "Gas target delta is 0."
        );

        require(
            _coinbaseSplitPerMille <= MAX_COINBASE_SPLIT_PER_MILLE,
            "Coin base split per mille should be in range: 0..1000."
        );

        require(
            _reputation != address(0),
            "Reputation contract address is 0."
        );

        committeeSize = _committeeSize;
        minValidators = _minValidators;
        joinLimit = _joinLimit;
        gasTargetDelta = _gasTargetDelta;
        coinbaseSplitPerMille = _coinbaseSplitPerMille;
        reputation = ReputationI(_reputation);

        axiom = AxiomI(msg.sender);

        committees[SENTINEL_COMMITTEES] = SENTINEL_COMMITTEES;

        uint256 chainId = getChainId();

        mosaicDomainSeparator = keccak256(
            abi.encode(
                MOSAIC_DOMAIN_SEPARATOR_TYPEHASH,
                MOSAIC_DOMAIN_SEPARATOR_NAME,
                DOMAIN_SEPARATOR_VERSION,
                chainId,
                address(this)
            )
        );

    }

    /**
     * @notice Precommits a metablock.
     *
     * @dev Function requires:
     *          - the given metachain id is not 0
     *          - the given metablock hash is not 0
     *          - only an active core can call
     *          - caller (core) and the given metachain id are matching
     *          - there is no precommit by associated the core
     *          - the corresponding metablock round is 'Undefined'
     */
    function precommitMetablock(
        bytes32 _metachainId,
        bytes32 _metablockHash
    )
        external
        onlyCore
    {
        require(
            _metachainId != bytes32(0),
            "Metachain id is 0"
        );

        require(
            _metablockHash != bytes32(0),
            "Proposal is 0."
        );

<<<<<<< HEAD
        address core = assignments[_metachainId];

        require(
            msg.sender == core,
            "Wrong core is precommitting."
=======
        // On first precommit by a core, CoreLifetime state will change to active.
        if (coreLifetimes[msg.sender] == CoreLifetime.genesis) {
            coreLifetimes[msg.sender] = CoreLifetime.active;
        }

        precommit.proposal = _proposal;
        precommit.committeeFormationBlockHeight = block.number.add(
            uint256(COMMITTEE_FORMATION_DELAY)
>>>>>>> 527fe37f
        );

        goToPrecommitRound(_metachainId, _metablockHash);
    }

    /**
     * @notice Forms a new committee to verify the precommit proposal.
     *
     * @dev Function requires:
     *          - the given metachain id is not 0
     *          - core has precommitted for the given metachain id
     *          - the current block height is bigger than the precommitt's
     *            committee formation height
     *          - committee formation blocksegment must be in the most
     *            recent 256 blocks.
     */
    function formCommittee(bytes32 _metachainId)
        external
    {
<<<<<<< HEAD
=======
        require(
            coreLifetimes[_core] == CoreLifetime.active,
            "Core lifetime status must be active"
        );

        Precommit storage precommit = precommits[_core];
>>>>>>> 527fe37f
        require(
            _metachainId != bytes32(0),
            "Metachain id is 0"
        );

        (
            bytes32 metablockHash,
            uint256 roundBlockNumber
        ) = goToCommitteeFormedRound(_metachainId);

        uint256 committeeFormationBlockHeight = roundBlockNumber.add(
            COMMITTEE_FORMATION_LENGTH
        );

        require(
            block.number > committeeFormationBlockHeight,
            "Block height must be higher than set committee formation height."
        );

        require(
            block.number <= committeeFormationBlockHeight
                .sub(COMMITTEE_FORMATION_LENGTH)
                .add(uint256(256)),
            "Committee formation blocksegment is not in most recent 256 blocks."
        );

        uint256 segmentHeight = committeeFormationBlockHeight;
        bytes32[] memory seedGenerator = new bytes32[](uint256(COMMITTEE_FORMATION_LENGTH));
        for (uint256 i = 0; i < COMMITTEE_FORMATION_LENGTH; i = i.add(1)) {
            seedGenerator[i] = blockhash(segmentHeight);
            segmentHeight = segmentHeight.sub(1);
        }

        bytes32 seed = keccak256(
            abi.encodePacked(seedGenerator)
        );

        startCommittee(seed, metablockHash);
    }

    /**
     * @notice Enters a validator into a committee.
     *
     * @dev Function requires:
     *          - the committee exists
     *          - the validator is active
     * 			- the validator is not slashed
     *
     * @param _committeeAddress Committee address that validator wants to enter.
     * @param _validator Validator address to enter.
     * @param _furtherMember Validator address that is further member
     *                       compared to the `_validator` address
     */
    function enterCommittee(
        address _committeeAddress,
        address _validator,
        address _furtherMember
    )
        external
    {
        require(
            committees[_committeeAddress] != address(0),
            "Committee does not exist."
        );

        require(
            !reputation.isSlashed(_validator),
            "Validator is slashed."
        );

        CommitteeI committee = CommitteeI(_committeeAddress);
        committee.enterCommittee(_validator, _furtherMember);
    }

    /**
     * @notice Registers committee decision.
     *
     * @dev Function requires:
     *          - the given metachain id is not 0
     *          - only committee can call
     *          - committee has not yet registered its decision
     *
     * @param _committeeDecision Decision of a caller committee.
     */
    function registerCommitteeDecision(
        bytes32 _metachainId,
        bytes32 _committeeDecision
    )
        external
        onlyCommittee
    {
        require(
            _metachainId != bytes32(0),
            "Metachain id is 0"
        );

        require(
            decisions[msg.sender] == bytes32(0),
            "Committee's decision has been already registered."
        );

        goToCommitteeDecidedRound(_metachainId);

        decisions[msg.sender] = _committeeDecision;
    }

    /**
     * @notice Commits a metablock.
     *
     * @dev Function requires:
     *          - block header should match with source blockhash
     *          - metachain id should not be 0
     *          - a core for the specified metachain id should exist
     *          - precommit for the corresponding core should exist
     *          - committee should have been formed for the precommit
     *          - committee decision should match with the specified
     *            committee lock
     *          - committee decision should match with the core's precommit
     *          - the given metablock parameters should match with the
     *            core's precommit.
     *          - anchor contract for the given metachain id should exist
     *
     * @param _metachainId Metachain id.
     * @param _rlpBlockHeader RLP ecoded block header.
     * @param _kernelHash Kernel hash
     * @param _originObservation Observation of the origin chain.
     * @param _dynasty The dynasty number where the meta-block closes
     *                 on the auxiliary chain.
     * @param _accumulatedGas The total consumed gas on auxiliary within this
     *                        meta-block.
     * @param _committeeLock The committee lock that hashes the transaction
     *                       root on the auxiliary chain.
     * @param _source Source block hash.
     * @param _target Target block hash.
     * @param _sourceBlockHeight Source block height.
     * @param _targetBlockHeight Target block height.
     */
    function commitMetablock(
        bytes32 _metachainId,
        bytes calldata _rlpBlockHeader,
        bytes32 _kernelHash,
        bytes32 _originObservation,
        uint256 _dynasty,
        uint256 _accumulatedGas,
        bytes32 _committeeLock,
        bytes32 _source,
        bytes32 _target,
        uint256 _sourceBlockHeight,
        uint256 _targetBlockHeight
    )
        external
    {
        bytes32 metablockHash = goToCommittedRound(_metachainId);

        require(
            _source == keccak256(_rlpBlockHeader),
            "Block header does not match with vote message source."
        );

        // Makes sure that assigned core is active.
        address core = assignments[_metachainId];
        require(
            coreLifetimes[core] == CoreLifetime.active,
            "Core lifetime status must be active"
        );

        assertCommit(
            core,
            metablockHash,
            _kernelHash,
            _originObservation,
            _dynasty,
            _accumulatedGas,
            _committeeLock,
            _source,
            _target,
            _sourceBlockHeight,
            _targetBlockHeight
        );

        // Anchor state root.
        anchorStateRoot(_metachainId, _rlpBlockHeader);

        // Open a new metablock.
        CoreI(core).openMetablock(
            _dynasty,
            _accumulatedGas,
            _sourceBlockHeight,
            gasTargetDelta
        );
    }

    /**
     * @notice Validator joins the core, when core lifetime status is
     *         is active. This is called by validator address.
     *
     * @dev Function requires:
     *          - core status should be opened or precommitted.
     *
     * @param _metachainId Metachain id that validator wants to join.
     * @param _core Core address that validator wants to join.
     * @param _withdrawalAddress A withdrawal address of newly joined validator.
     */
    function join(
        bytes32 _metachainId,
        address _core,
        address _withdrawalAddress
    )
        external
    {
        // Validate the join params.
        validateJoinParams(_metachainId, _core, _withdrawalAddress);

        require(
            isCoreRunning(_core),
            "Core lifetime status must be genesis or active."
        );

        // Stake in reputation contract.
        reputation.stake(msg.sender, _withdrawalAddress);

        // Join in core contract.
        CoreI(_core).join(msg.sender);
    }

    /**
     * @notice Validator joins the core, when core status is creation.
     *         This is called by validator address.
     *
     * @dev Function requires:
     *          - core should be in an active state.
     *
     * @param _metachainId Metachain id that validator wants to join.
     * @param _core Core address that validator wants to join.
     * @param _withdrawalAddress A withdrawal address of newly joined validator.
     */

    function joinDuringCreation(
        bytes32 _metachainId,
        address _core,
        address _withdrawalAddress
    )
        external
    {
        // Validate the join params.
        validateJoinParams(_metachainId, _core, _withdrawalAddress);

        // Specified core must have genesis lifetime status.
        require(
            coreLifetimes[_core] == CoreLifetime.creation,
            "Core lifetime status must be creation."
        );

        // Stake in reputation contract.
        reputation.stake(msg.sender, _withdrawalAddress);

        // Join in core contract.
        (uint256 validatorCount, uint256 minValidatorCount) =
            CoreI(_core).joinDuringCreation(msg.sender);

        if (validatorCount >= minValidatorCount) {
            coreLifetimes[_core] = CoreLifetime.genesis;
        }
    }

    /**
     * @notice Validator logs out. This is called by validator address.
     *
     * @dev Function requires:
     *          - metachain id should not be 0.
     *          - core address should not be 0.
     *          - core should be assigned for the specified metachain id.
     *          - core for the specified metachain id should exist.
     *
     * @param _metachainId Metachain id that validator wants to logout.
     * @param _core Core address that validator wants to logout.
     */
    function logout(
        bytes32 _metachainId,
        address _core
    )
        external
    {
        require(
            _metachainId != bytes32(0),
            "Metachain id is 0."
        );

        require(
            _core != address(0),
            "Core address is 0."
        );

        require(
            assignments[_metachainId] == _core,
            "Core is not assigned for the specified metachain id."
        );

        require(
<<<<<<< HEAD
            isCore(_core),
            "There is no core for the specified metachain id."
=======
            isCoreRunning(_core),
            "Core lifetime status must be genesis or active."
>>>>>>> 527fe37f
        );

        CoreI(_core).logout(msg.sender);
        reputation.deregister(msg.sender);
    }

    /**
     * @notice Creates a new metachain given an anchor.
     *         This can be called only by axiom.
     *
     * @dev Function requires:
     *          - msg.sender should be axiom contract.
     *          - core is not assigned to metachain.
     *
     * @param _anchor anchor of the new meta-chain.
     * @param _epochLength Epoch length for new meta-chain.
     * @param _rootBlockHeight root block height.
     */
    function newMetaChain(
        address _anchor,
        uint256 _epochLength,
        uint256 _rootBlockHeight
    )
        external
        onlyAxiom
    {
        bytes32 metachainId = hashMetachainId(_anchor);

        require(
            assignments[metachainId] == address(0),
            "A core is already assigned to this metachain."
        );

        address core = newCore(
            metachainId,
            _epochLength,
            uint256(0), // metablock height
            bytes32(0), // parent hash
            gasTargetDelta, // gas target
            uint256(0), // dynasty
            uint256(0), // accumulated gas
            _rootBlockHeight
        );

        assignments[metachainId] = core;
        anchors[metachainId] = _anchor;
    }

    /** Get minimum validator and join limit count. */
    function coreValidatorThresholds()
        external
        view
        returns (uint256 minimumValidatorCount_, uint256 joinLimit_)
    {
        minimumValidatorCount_ = minValidators;
        joinLimit_ = joinLimit;
    }
    // Task: Pending functions related to halting and corrupting of core.


    /* Public functions */

    /**
     * @notice Gets metachain id.
     *         Metachain id format :
     *         `0x19 0x4d <mosaic-domain-separator> <metachainid-typehash>` where
     *         0x19 signed data as per EIP-191.
     *         0x4d is version byte for Mosaic.
     *         <mosaic-domain-separator> format is `MosaicDomain(string name,
     *                            string version,uint256 originChainId,
     *                            address consensus)`.
     *         <metachainid-typehash> format is MetachainId(address anchor).
     *
     *         <mosaic-domain-separator> and <metachainid-typehash> is EIP-712
     *         complaint.
     * @param _anchor Anchor address of the new metachain.
     *
     * @return metachainId_ Metachain id.
     */
    function hashMetachainId(address _anchor)
        public
        view
        returns(bytes32 metachainId_)
    {
        require(
            address(_anchor) != address(0),
            "Anchor address must not be 0."
        );

        bytes32 metachainIdHash = keccak256(
            abi.encode(
                METACHAIN_ID_TYPEHASH,
                _anchor
            )
        );

        metachainId_ = keccak256(
            abi.encodePacked(
                byte(0x19), // Standard ethereum prefix as per EIP-191.
                byte(0x4d), // 'M' for Mosaic.
                mosaicDomainSeparator,
                metachainIdHash
            )
        );
    }


    /* Internal functions */

    /**
     * @notice Check if the core lifetime state is genesis or active.
     * @param _core Core contract address.
     * Returns true if the specified address is a core.
     */
    function isCoreRunning(address _core)
        internal
        view
        returns (bool)
    {
        CoreLifetime lifeTimeStatus = coreLifetimes[_core];
        return lifeTimeStatus == CoreLifetime.genesis ||
            lifeTimeStatus == CoreLifetime.active;
    }

    function getChainId()
        internal
        pure
        returns(uint256 chainId_)
    {
        assembly {
            chainId_ := chainid()
        }
    }

    /**
     * @notice Start a new committee.

     * @dev Function requires:
     *          - committee for the proposal should not exist.
     *
     * @param _dislocation Hash to shuffle validators.
     * @param _proposal Proposal under consideration for committee.
     */
    function startCommittee(
        bytes32 _dislocation,
        bytes32 _proposal
    )
        internal
    {
        require(
            proposals[_proposal] == CommitteeI(0),
            "There already exists a committee for the proposal."
        );

        CommitteeI committee_ = newCommittee(committeeSize, _dislocation, _proposal);
        committees[address(committee_)] = committees[SENTINEL_COMMITTEES];
        committees[SENTINEL_COMMITTEES] = address(committee_);

        proposals[_proposal] = committee_;
    }


    /* Private functions */

    function goToPrecommitRound(bytes32 _metachainId, bytes32 _metablockHash)
        private
    {
        uint256 metablockTip = metablockTips[_metachainId];
        Metablock storage metablock = metablockchains[_metachainId][metablockTip];

        assert(metablock.round == MetablockRound.Undefined);
        assert(metablock.metablockHash == bytes32(0));
        assert(metablock.roundBlockNumber < block.number);

        metablock.metablockHash = _metablockHash;
        metablock.round = MetablockRound.Precommitted;
        metablock.roundBlockNumber = block.number;
    }

    function goToCommitteeFormedRound(bytes32 _metachainId)
        private
        returns(bytes32 metablockHash_, uint256 roundBlockNumber_)
    {
        uint256 metablockTip = metablockTips[_metachainId];
        Metablock storage metablock = metablockchains[_metachainId][metablockTip];

        require(
            metablock.round == MetablockRound.Precommitted,
            "Core has not precommitted for the given metachain id."
        );
        assert(metablock.metablockHash != bytes32(0));
        assert(metablock.roundBlockNumber < block.number);

        metablockHash_ = metablock.metablockHash;
        roundBlockNumber_ = metablock.roundBlockNumber;

        metablock.round = MetablockRound.CommitteeFormed;
        metablock.roundBlockNumber = block.number;
    }

    function goToCommitteeDecidedRound(bytes32 _metachainId)
        private
    {
        uint256 metablockTip = metablockTips[_metachainId];
        Metablock storage metablock = metablockchains[_metachainId][metablockTip];

        assert(metablock.round == MetablockRound.CommitteeFormed);
        assert(metablock.metablockHash != bytes32(0));
        assert(metablock.roundBlockNumber < block.number);

        metablock.round = MetablockRound.CommitteeDecided;
        metablock.roundBlockNumber = block.number;
    }

    function goToCommittedRound(bytes32 _metachainId)
        private
        returns (bytes32 metablockHash_)
    {
        uint256 metablockTip = metablockTips[_metachainId];
        Metablock storage metablock = metablockchains[_metachainId][metablockTip];

        require(
            metablock.round == MetablockRound.CommitteeDecided,
            "Committee has not decided yet."
        );
        assert(metablock.metablockHash != bytes32(0));
        assert(metablock.roundBlockNumber < block.number);

        metablockHash_ = metablock.metablockHash;

        metablock.round = MetablockRound.Committed;
        metablock.roundBlockNumber = block.number;

        metablockTips[_metachainId] = metablockTips[_metachainId].add(1);
    }

    function assertCommit(
        address _core,
        bytes32 _precommit,
        bytes32 _kernelHash,
        bytes32 _originObservation,
        uint256 _dynasty,
        uint256 _accumulatedGas,
        bytes32 _committeeLock,
        bytes32 _source,
        bytes32 _target,
        uint256 _sourceBlockHeight,
        uint256 _targetBlockHeight
    )
        private
    {
        address committee = address(proposals[_precommit]);
        require(
            committee != address(0),
            "Committee has not been formed for precommit."
        );

        bytes32 decision = decisions[committee];

        // Pruning committee decision.
        decisions[committee] = bytes32(0);

        require(
            _committeeLock == keccak256(abi.encode(decision)),
            "Committee decision does not match with committee lock."
        );

        bytes32 metablockHash = CoreI(_core).hashMetablock(
            _kernelHash,
            _originObservation,
            _dynasty,
            _accumulatedGas,
            _committeeLock,
            _source,
            _target,
            _sourceBlockHeight,
            _targetBlockHeight
        );

        require(
            metablockHash == _precommit,
            "Input parameters do not hash to the core's precommit."
        );
    }

    /**
     * @notice Anchor a new state root for specified metachain id.

     * @dev Function requires:
     *          - anchor for specified metachain id should exist.
     *
     * @param _metachainId Metachain id.
     * @param _rlpBlockHeader RLP encoded block header
     */
    function anchorStateRoot(
        bytes32 _metachainId,
        bytes memory _rlpBlockHeader
    )
        private
    {
        address anchorAddress = anchors[_metachainId];
        require(
            anchorAddress != address(0),
            "There is no anchor for the specified metachain id."
        );

        Block.Header memory blockHeader = Block.decodeHeader(_rlpBlockHeader);

        // Anchor state root.
        AnchorI(anchorAddress).anchorStateRoot(
            blockHeader.height,
            blockHeader.stateRoot
        );
    }

    /**
     * @notice Deploys a new core contract.
     * @param _metachainId Metachain id for which the core should be deployed.
     * @param _epochLength Epoch length for new core.
     * @param _height Kernel height.
     * @param _parent Kernel parent hash.
     * @param _gasTarget Gas target to close the meta block.
     * @param _dynasty Committed dynasty number.
     * @param _accumulatedGas Accumulated gas.
     * @param _sourceBlockHeight Source block height.
     * returns Deployed core contract address.
     */
    function newCore(
        bytes32 _metachainId,
        uint256 _epochLength,
        uint256 _height,
        bytes32 _parent,
        uint256 _gasTarget,
        uint256 _dynasty,
        uint256 _accumulatedGas,
        uint256 _sourceBlockHeight
    )
        private
        returns (address core_)
    {
        bytes memory coreSetupData = abi.encodeWithSelector(
            CORE_SETUP_CALLPREFIX,
            address(this),
            _metachainId,
            _epochLength,
            minValidators,
            joinLimit,
            address(reputation),
            _height,
            _parent,
            _gasTarget,
            _dynasty,
            _accumulatedGas,
            _sourceBlockHeight
        );

        core_ = axiom.newCore(
            coreSetupData
        );
        coreLifetimes[core_] = CoreLifetime.creation;
    }

    /**
     * @notice Deploy a new committee contract.
     * @param _committeeSize Committee size.
     * @param _dislocation Hash to shuffle validators.
     * @param _proposal Proposal under consideration for committee.
     * returns Contract address of new deployed committee contract.
     */
    function newCommittee(
        uint256 _committeeSize,
        bytes32 _dislocation,
        bytes32 _proposal
    )
        private
        returns (CommitteeI committee_)
    {
        bytes memory committeeSetupData = abi.encodeWithSelector(
            COMMITTEE_SETUP_CALLPREFIX,
            address(this),
            _committeeSize,
            _dislocation,
            _proposal
        );

        address committeeAddress = axiom.newCommittee(
            committeeSetupData
        );

        committee_ = CommitteeI(committeeAddress);
    }

    /**
     * @notice Validate the params for joining the core.
     *
     * @dev Function requires:
     *          - metachain id should not be 0.
     *          - core address should not be 0.
     *          - core should be assigned for the specified metachain id.
     *          - withdrawal address can't be 0.
     *
     * @param _metachainId Metachain id.
     * @param _core Core contract address.
     * @param _withdrawalAddress Withdrawal address.
     */
    function validateJoinParams(
        bytes32 _metachainId,
        address _core,
        address _withdrawalAddress
    )
        private
        view
    {
        require(
            _metachainId != bytes32(0),
            "Metachain id is 0."
        );

        require(
            _core != address(0),
            "Core address is 0."
        );

        require(
            assignments[_metachainId] == _core,
            "Core is not assigned for the specified metachain id."
        );

        require(
            _withdrawalAddress != address(0),
            "Withdrawal address is 0."
        );
    }
}<|MERGE_RESOLUTION|>--- conflicted
+++ resolved
@@ -120,19 +120,14 @@
     /** Mapping of a metablock number to a metablock (per metachain).  */
     mapping(bytes32 => mapping(uint256 => Metablock)) public metablockchains;
 
-<<<<<<< HEAD
     /** Metablocks' heights per metachain. */
     mapping(bytes32 => uint256) public metablockTips;
-=======
+
+    /** Assigned core for a given metachain id */
+    mapping(bytes32 /* metachainId */ => address /* core */) public assignments;
+
     /** Core statuses */
     mapping(address /* core */ => CoreLifetime /* coreLifetime */) public coreLifetimes;
->>>>>>> 527fe37f
-
-    /** Assigned core for a given metachain id */
-    mapping(bytes32 /* metachainId */ => address /* core */) public assignments;
-
-    /** Core statuses. */
-    mapping(address /* core */ => CoreStatus /* coreStatus */) public coreStatuses;
 
     /** Linked-list of committees. */
     mapping(address => address) public committees;
@@ -311,25 +306,19 @@
             "Proposal is 0."
         );
 
-<<<<<<< HEAD
         address core = assignments[_metachainId];
 
         require(
             msg.sender == core,
             "Wrong core is precommitting."
-=======
+        );
+
+        goToPrecommitRound(_metachainId, _metablockHash);
+
         // On first precommit by a core, CoreLifetime state will change to active.
         if (coreLifetimes[msg.sender] == CoreLifetime.genesis) {
             coreLifetimes[msg.sender] = CoreLifetime.active;
         }
-
-        precommit.proposal = _proposal;
-        precommit.committeeFormationBlockHeight = block.number.add(
-            uint256(COMMITTEE_FORMATION_DELAY)
->>>>>>> 527fe37f
-        );
-
-        goToPrecommitRound(_metachainId, _metablockHash);
     }
 
     /**
@@ -346,18 +335,15 @@
     function formCommittee(bytes32 _metachainId)
         external
     {
-<<<<<<< HEAD
-=======
-        require(
-            coreLifetimes[_core] == CoreLifetime.active,
-            "Core lifetime status must be active"
-        );
-
-        Precommit storage precommit = precommits[_core];
->>>>>>> 527fe37f
         require(
             _metachainId != bytes32(0),
             "Metachain id is 0"
+        );
+
+        address core = assignments[_metachainId];
+        require(
+            coreLifetimes[core] == CoreLifetime.active,
+            "Core lifetime status must be active"
         );
 
         (
@@ -654,13 +640,8 @@
         );
 
         require(
-<<<<<<< HEAD
-            isCore(_core),
-            "There is no core for the specified metachain id."
-=======
             isCoreRunning(_core),
             "Core lifetime status must be genesis or active."
->>>>>>> 527fe37f
         );
 
         CoreI(_core).logout(msg.sender);
