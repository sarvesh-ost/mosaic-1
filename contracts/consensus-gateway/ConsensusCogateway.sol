--- conflicted
+++ resolved
@@ -22,10 +22,7 @@
 import "../message-bus/MessageBus.sol";
 import "../message-bus/StateRootI.sol";
 import "../proxies/MasterCopyNonUpgradable.sol";
-<<<<<<< HEAD
 import "../utility-token/UtilityTokenInterface.sol";
-=======
->>>>>>> 67b262f8
 
 import "openzeppelin-solidity/contracts/math/SafeMath.sol";
 
@@ -105,7 +102,6 @@
     }
 
     /**
-<<<<<<< HEAD
      * @notice Confirm deposit in order to mint tokens.
      *
      * @param _amount MOST token deposit amount in atto.
@@ -126,62 +122,12 @@
         uint256 _feeGasPrice,
         uint256 _feeGasLimit,
         address _depositor,
-=======
-     * @notice This method will be called by anyone to verify merkle proof of
-     *          consensus gateway contract address.
-     *
-     *  @param _blockNumber Block number at which consensus gateway is to be proven.
-     *  @param _rlpAccount RLP encoded account node object.
-     *  @param _rlpParentNodes RLP encoded value of account proof node array.
-     */
-    function proveConsensusGateway(
-        uint256 _blockNumber,
-        bytes calldata _rlpAccount,
-        bytes calldata _rlpParentNodes
-    )
-        external
-    {
-        MessageInbox.proveStorageAccount(
-            _blockNumber,
-            _rlpAccount,
-            _rlpParentNodes
-        );
-    }
-
-    /**
-     * @notice Confirms the initiation of opening a kernel at auxiliary chain.
-     *
-     * @dev Function requires:
-     *          - Sender address must not be 0.
-     *          - Kernel hash must not be 0.
-     *          - Difference between kernelheight and current metablock height
-     *            must be 1.
-     *
-     * @param _kernelHeight Height of the kernel.
-     * @param _kernelHash Hash of the kernel.
-     * @param _feeGasPrice Gas price which the sender is willing to pay.
-     * @param _feeGasLimit Gas limit which the sender is willing to pay.
-     * @param _sender Sender address.
-     * @param _blockNumber Block number at which proof is valid.
-     * @param _rlpParentNodes RLP encoded parent node data to prove message
-     *                        exists in outbox of ConsensusGateway.
-     *
-     * @return messageHash_ Message hash.
-     */
-    function confirmOpenKernel(
-        uint256 _kernelHeight,
-        bytes32 _kernelHash,
-        uint256 _feeGasPrice,
-        uint256 _feeGasLimit,
-        address _sender,
->>>>>>> 67b262f8
         uint256 _blockNumber,
         bytes calldata _rlpParentNodes
     )
         external
         returns (bytes32 messageHash_)
     {
-<<<<<<< HEAD
 
         uint256 initialGas = gasleft();
 
@@ -210,7 +156,82 @@
             _feeGasPrice,
             _feeGasLimit,
             _depositor,
-=======
+            _blockNumber,
+            _rlpParentNodes
+        );
+
+        // Additional gas consumption after this statement can be adjusted with
+        // the gas price value.
+        uint256 gasConsumed = initialGas.sub(gasleft());
+        uint256 feeAmount = reward(gasConsumed, _feeGasPrice, _feeGasLimit);
+
+        uint256 mintAmount = _amount.sub(feeAmount);
+
+        require(
+            UtilityTokenInterface(address(most)).mint(msg.sender, feeAmount),
+            "Reward must be minted."
+        );
+
+        require(
+            UtilityTokenInterface(address(most)).mint(_beneficiary, mintAmount),
+            "Tokens must be minted for beneficiary."
+        );
+    }
+
+    /**
+     * @notice This method will be called by anyone to verify merkle proof of
+     *          consensus gateway contract address.
+     *
+     *  @param _blockNumber Block number at which consensus gateway is to be proven.
+     *  @param _rlpAccount RLP encoded account node object.
+     *  @param _rlpParentNodes RLP encoded value of account proof node array.
+     */
+    function proveConsensusGateway(
+        uint256 _blockNumber,
+        bytes calldata _rlpAccount,
+        bytes calldata _rlpParentNodes
+    )
+        external
+    {
+        MessageInbox.proveStorageAccount(
+            _blockNumber,
+            _rlpAccount,
+            _rlpParentNodes
+        );
+    }
+
+    /**
+     * @notice Confirms the initiation of opening a kernel at auxiliary chain.
+     *
+     * @dev Function requires:
+     *          - Sender address must not be 0.
+     *          - Kernel hash must not be 0.
+     *          - Difference between kernelheight and current metablock height
+     *            must be 1.
+     *
+     * @param _kernelHeight Height of the kernel.
+     * @param _kernelHash Hash of the kernel.
+     * @param _feeGasPrice Gas price which the sender is willing to pay.
+     * @param _feeGasLimit Gas limit which the sender is willing to pay.
+     * @param _sender Sender address.
+     * @param _blockNumber Block number at which proof is valid.
+     * @param _rlpParentNodes RLP encoded parent node data to prove message
+     *                        exists in outbox of ConsensusGateway.
+     *
+     * @return messageHash_ Message hash.
+     */
+    function confirmOpenKernel(
+        uint256 _kernelHeight,
+        bytes32 _kernelHash,
+        uint256 _feeGasPrice,
+        uint256 _feeGasLimit,
+        address _sender,
+        uint256 _blockNumber,
+        bytes calldata _rlpParentNodes
+    )
+        external
+        returns (bytes32 messageHash_)
+    {
         require(
             _sender != address(0),
             "Sender address is 0."
@@ -240,31 +261,11 @@
             _feeGasPrice,
             _feeGasLimit,
             _sender,
->>>>>>> 67b262f8
             _blockNumber,
             _rlpParentNodes
         );
 
-<<<<<<< HEAD
-        // Additional gas consumption after this statement can be adjusted with
-        // the gas price value.
-        uint256 gasConsumed = initialGas.sub(gasleft());
-        uint256 feeAmount = reward(gasConsumed, _feeGasPrice, _feeGasLimit);
-
-        uint256 mintAmount = _amount.sub(feeAmount);
-
-        require(
-            UtilityTokenInterface(address(most)).mint(msg.sender, feeAmount),
-            "Reward must be minted."
-        );
-
-        require(
-            UtilityTokenInterface(address(most)).mint(_beneficiary, mintAmount),
-            "Tokens must be minted for beneficiary."
-        );
-=======
         kernelHashes[_kernelHeight] = _kernelHash;
->>>>>>> 67b262f8
     }
 
     /**
