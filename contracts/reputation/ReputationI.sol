--- conflicted
+++ resolved
@@ -17,7 +17,6 @@
 interface ReputationI {
 
     function isActive(address _validator) external view returns (bool);
-<<<<<<< HEAD
 
     function join(
         address _validator,
@@ -26,7 +25,6 @@
         external;
 
     function logout(address _validator) external;
-=======
+
     function getReputation(address _validator) external view returns (uint256);
->>>>>>> ec926c7e
-}+}
