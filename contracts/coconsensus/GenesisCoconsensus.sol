pragma solidity >=0.5.0 <0.6.0;

// Copyright 2020 OpenST Ltd.
//
// Licensed under the Apache License, Version 2.0 (the "License");
// you may not use this file except in compliance with the License.
// You may obtain a copy of the License at
//
//    http://www.apache.org/licenses/LICENSE-2.0
//
// Unless required by applicable law or agreed to in writing, software
// distributed under the License is distributed on an "AS IS" BASIS,
// WITHOUT WARRANTIES OR CONDITIONS OF ANY KIND, either express or implied.
// See the License for the specific language governing permissions and
// limitations under the License.

/**
 * @title Genesis coconsensus contract is a storage contract that holds
 *        the initial values required by the contract that were written in the
 *        genesis block. This contract stores the information related to metachains.
 *        Coconsensus can track multiple protocores, so the values needed to
 *        initialize protocore are stored in the mapping. The metachain id's are
 *        stored as a linked list and is iterable. The corresponding anchor address,
 *        protocore address epoch length, domain separators and metablock height can
 *        be retrieved for a given metachain id from the mappings.
 */
contract GenesisCoconsensus {

    /* Storage */

    /** Metachain id of the origin chain. */
    bytes32 public genesisOriginMetachainId;

    /** Metachain id of the auxiliary chain. */
    bytes32 public genesisAuxiliaryMetachainId;

    /** Link list of metachain ids (for all protocores). */
    mapping(bytes32 => bytes32) public genesisMetachainIds;

<<<<<<< HEAD
    /** Mapping of metachain id to its observer contract address on auxiliary chain. */
    mapping(bytes32 => address) public genesisObservers;

    /** Mapping of metachain id to its protocore contract address on auxiliary chain. */
=======
    /**
     * Mapping of metachain id to its observers (anchor) contract
     * address on auxiliary chain.
     */
    mapping(bytes32 => address) public genesisObservers;

    /**
     * Mapping of metachain id to its protocore contract
     * address on auxiliary chain.
     */
>>>>>>> 9fd3bb61
    mapping(bytes32 => address) public genesisProtocores;

    /** Mapping of metachain id to the epoch lengths. */
    mapping(bytes32 => uint256) public genesisEpochLengths;

    /** Mapping of metachain id to the metablock height. */
    mapping(bytes32 => uint256) public genesisMetablockHeights;

    /** Mapping of metachain id to the domain separator. */
    mapping(bytes32 => bytes32) public genesisDomainSeparators;
}<|MERGE_RESOLUTION|>--- conflicted
+++ resolved
@@ -37,12 +37,6 @@
     /** Link list of metachain ids (for all protocores). */
     mapping(bytes32 => bytes32) public genesisMetachainIds;
 
-<<<<<<< HEAD
-    /** Mapping of metachain id to its observer contract address on auxiliary chain. */
-    mapping(bytes32 => address) public genesisObservers;
-
-    /** Mapping of metachain id to its protocore contract address on auxiliary chain. */
-=======
     /**
      * Mapping of metachain id to its observers (anchor) contract
      * address on auxiliary chain.
@@ -53,7 +47,6 @@
      * Mapping of metachain id to its protocore contract
      * address on auxiliary chain.
      */
->>>>>>> 9fd3bb61
     mapping(bytes32 => address) public genesisProtocores;
 
     /** Mapping of metachain id to the epoch lengths. */
