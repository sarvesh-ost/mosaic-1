{
  "name": "Mosaic",
  "version": "0.1.0",
  "description": "Mosaic",
  "main": "index.js",
  "scripts": {
    "update": "git submodule update --init --recursive && npm ci",
    "compile": "truffle compile --all",
    "lint:js": "find ./test -name \"*.js\" | xargs eslint",
    "lint:js:fix": "npm run lint:js -- --fix",
    "lint:sol:solium": "solium --dir contracts/",
    "lint:sol:solium:fix": "npm run lint:sol:solium -- --fix",
    "test": "npm run test:contracts",
    "test:contracts": "truffle test",
    "test:integration": "cd test_integration && tsc && ./main.sh",
    "test:dev": "truffle test test/consensus/commit.js",
    "ganache-cli": "./tools/run_ganache_cli.sh",
    "make:all": "lint:sol:solium && lint:js && compile:all && test:contracts",
    "clean": "rm -r contract_build/contracts.json interacts/* build/* 2> /dev/null || true",
    "build:package": "node tools/build_package.js",
    "generate:interacts": "ts-generator ts-generator.json && node tools/contract_interact_generator.js",
    "postinstall": "npm run clean && npm run compile && npm run build:package && npm run generate:interacts"
  },
  "repository": {
    "type": "git",
    "url": "git+https://github.com/mosaicdao/mosaic-1.git"
  },
  "author": "OpenST Foundation",
  "license": "Apache-2.0",
  "bugs": {
    "url": "https://github.com/mosaicdao/mosaic-1/issues"
  },
  "homepage": "https://github.com/mosaicdao/mosaic-1#readme",
  "devDependencies": {
    "@types/mocha": "5.2.7",
    "@types/web3": "1.2.2",
    "assert": "2.0.0",
    "bn.js": "5.0.0",
    "chai": "4.2.0",
    "eslint": "5.16.0",
    "eslint-config-airbnb-base": "13.1.0",
    "eslint-plugin-import": "2.17.3",
    "ethlint": "1.2.4",
    "ganache-cli": "6.7.0",
    "mocha": "6.2.0",
    "openzeppelin-solidity": "2.1.1",
    "solium": "1.2.4",
    "truffle": "5.1.0",
    "ts-generator": "0.0.8",
    "typechain": "0.3.14",
<<<<<<< HEAD
    "abi-decoder": "1.2.0"
=======
    "typescript": "3.7.2",
    "web3": "1.2.4"
>>>>>>> 94ba8895
  }
}<|MERGE_RESOLUTION|>--- conflicted
+++ resolved
@@ -48,11 +48,8 @@
     "truffle": "5.1.0",
     "ts-generator": "0.0.8",
     "typechain": "0.3.14",
-<<<<<<< HEAD
+    "typescript": "3.7.2",
+    "web3": "1.2.4",
     "abi-decoder": "1.2.0"
-=======
-    "typescript": "3.7.2",
-    "web3": "1.2.4"
->>>>>>> 94ba8895
   }
 }