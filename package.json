{
  "name": "Mosaic",
  "version": "0.1.0",
  "description": "Mosaic",
  "main": "index.js",
  "scripts": {
    "update": "git submodule update --init --recursive && npm ci",
    "compile": "truffle compile --all",
    "lint:js": "find ./test -name \"*.js\" | xargs eslint",
    "lint:js:fix": "npm run lint:js -- --fix",
    "lint:sol:solium": "solium --dir contracts/",
    "lint:sol:solium:fix": "npm run lint:sol:solium -- --fix",
    "test": "npm run test:contracts",
    "test:contracts": "truffle test",
    "test:dev": "truffle test test/core/*",
    "ganache-cli": "./tools/run_ganache_cli.sh",
    "make:all": "lint:sol:solium && lint:js && compile:all && test:contracts"
  },
  "repository": {
    "type": "git",
    "url": "git+https://github.com/mosaicdao/mosaic-1.git"
  },
  "author": "OpenST Foundation",
  "license": "Apache-2.0",
  "bugs": {
    "url": "https://github.com/mosaicdao/mosaic-1/issues"
  },
  "homepage": "https://github.com/mosaicdao/mosaic-1#readme",
  "devDependencies": {
<<<<<<< HEAD
    "assert": "^2.0.0",
    "bn.js": "^5.0.0",
    "chai": "^4.2.0",
    "eslint": "^5.16.0",
    "eslint-config-airbnb-base": "^13.1.0",
    "eslint-plugin-import": "^2.17.3",
    "ethlint": "^1.2.4",
    "ganache-cli": "^6.4.4",
    "mocha": "^6.2.0",
    "openzeppelin-solidity": "^2.1.1",
    "solium": "^1.2.4",
    "web3": "^1.2.2",
    "truffle": "^5.0.43"
=======
    "assert": "2.0.0",
    "bn.js": "5.0.0",
    "chai": "4.2.0",
    "eslint": "5.16.0",
    "eslint-config-airbnb-base": "13.1.0",
    "eslint-plugin-import": "2.17.3",
    "ethlint": "1.2.4",
    "ganache-cli": "6.7.0",
    "mocha": "6.2.0",
    "openzeppelin-solidity": "2.1.1",
    "solium": "1.2.4",
    "truffle": "5.1.0",
    "web3": "1.2.4"
>>>>>>> a20bb655
  }
}<|MERGE_RESOLUTION|>--- conflicted
+++ resolved
@@ -27,21 +27,6 @@
   },
   "homepage": "https://github.com/mosaicdao/mosaic-1#readme",
   "devDependencies": {
-<<<<<<< HEAD
-    "assert": "^2.0.0",
-    "bn.js": "^5.0.0",
-    "chai": "^4.2.0",
-    "eslint": "^5.16.0",
-    "eslint-config-airbnb-base": "^13.1.0",
-    "eslint-plugin-import": "^2.17.3",
-    "ethlint": "^1.2.4",
-    "ganache-cli": "^6.4.4",
-    "mocha": "^6.2.0",
-    "openzeppelin-solidity": "^2.1.1",
-    "solium": "^1.2.4",
-    "web3": "^1.2.2",
-    "truffle": "^5.0.43"
-=======
     "assert": "2.0.0",
     "bn.js": "5.0.0",
     "chai": "4.2.0",
@@ -55,6 +40,5 @@
     "solium": "1.2.4",
     "truffle": "5.1.0",
     "web3": "1.2.4"
->>>>>>> a20bb655
   }
 }