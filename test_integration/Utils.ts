--- conflicted
+++ resolved
@@ -51,8 +51,6 @@
     return rawTx.send(txOptions);
   }
 
-<<<<<<< HEAD
-=======
   /**
    * Returns code at given address.
    *
@@ -60,7 +58,6 @@
    * @param address Contract address
    * @return {Promise<string>}
    */
->>>>>>> 75c7a452
   static getCode(web3, address): Promise<string> {
     return web3.eth.getCode(address);
   }
